--- conflicted
+++ resolved
@@ -1,10 +1,6 @@
 [package]
 name = "redisjson"
-<<<<<<< HEAD
-version = "1.2.0"
-=======
 version = "99.99.99"
->>>>>>> 0278ee99
 authors = ["Gavrie Philipson <gavrie@redislabs.com>"]
 edition = "2018"
 
@@ -18,11 +14,7 @@
 serde = "1.0"
 libc = "0.2"
 jsonpath_lib = { git="https://github.com/RedisJSON/jsonpath.git", branch="public-parser" }
-<<<<<<< HEAD
-redis-module = { version="0.11", features = ["experimental-api"]}
-=======
 redis-module = { version="0.15", features = ["experimental-api"]}
->>>>>>> 0278ee99
 
 [features]
 # Workaround to allow cfg(feature = "test") in redismodue-rs dependencies:
