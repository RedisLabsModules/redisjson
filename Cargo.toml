[package]
name = "redisjson"
version = "1.2.0"
authors = ["Gavrie Philipson <gavrie@redislabs.com>"]
edition = "2018"

[lib]
crate-type = ["cdylib"]
name = "rejson"

[dependencies]
bson = "0.14"
serde_json = "1.0"
serde = "1.0"
libc = "0.2"
jsonpath_lib = { git="https://github.com/RedisJSON/jsonpath.git", branch="public-parser" }
<<<<<<< HEAD
redis-module = { version="0.11", features = ["experimental-api"]}
=======
#redis-module = { version="0.11", features = ["experimental-api"]}
redis-module = { git = "https://github.com/RedisLabsModules/redismodule-rs", branch = "feature-search-json", features = ["experimental-api"] }
#redisearch_api = "0.5"
lazy_static = "1.4.0"
>>>>>>> c651b149

[features]
# Workaround to allow cfg(feature = "test") in redismodue-rs dependencies:
# https://github.com/RedisLabsModules/redismodule-rs/pull/68
# This requires running the tests with `--features test`
test = ["redis-module/test"]
experimental-api = []<|MERGE_RESOLUTION|>--- conflicted
+++ resolved
@@ -14,14 +14,9 @@
 serde = "1.0"
 libc = "0.2"
 jsonpath_lib = { git="https://github.com/RedisJSON/jsonpath.git", branch="public-parser" }
-<<<<<<< HEAD
-redis-module = { version="0.11", features = ["experimental-api"]}
-=======
-#redis-module = { version="0.11", features = ["experimental-api"]}
+# redis-module = { version="0.12.0", features = ["experimental-api"]}
 redis-module = { git = "https://github.com/RedisLabsModules/redismodule-rs", branch = "feature-search-json", features = ["experimental-api"] }
-#redisearch_api = "0.5"
 lazy_static = "1.4.0"
->>>>>>> c651b149
 
 [features]
 # Workaround to allow cfg(feature = "test") in redismodue-rs dependencies:
