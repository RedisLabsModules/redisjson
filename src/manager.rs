use jsonpath_lib::select::select_value::SelectValue;
use serde_json::map::Entry;
use serde_json::{Number, Value};

use redis_module::key::{RedisKey, RedisKeyWritable};
use redis_module::raw::Status;
use redis_module::rediserror::RedisError;
use redis_module::{Context, NotifyEvent, RedisString};

use std::marker::PhantomData;

use crate::redisjson::RedisJSON;
use crate::Format;
use crate::REDIS_JSON_TYPE;

use crate::error::Error;
use bson::decode_document;
use std::io::Cursor;

use crate::array_index::ArrayIndex;

use std::mem;

pub struct SetUpdateInfo {
    pub path: Vec<String>,
}

pub struct AddUpdateInfo {
    pub path: Vec<String>,
    pub key: String,
}

pub enum UpdateInfo {
    SUI(SetUpdateInfo),
    AUI(AddUpdateInfo),
}

pub trait ReadHolder<V: SelectValue> {
    fn get_value(&self) -> Result<Option<&V>, RedisError>;
}

pub trait WriteHolder<O: Clone, V: SelectValue> {
    fn delete(&mut self) -> Result<(), RedisError>;
    fn get_value(&mut self) -> Result<Option<&mut V>, RedisError>;
    fn set_value(&mut self, path: Vec<String>, v: O) -> Result<bool, RedisError>;
    fn dict_add(&mut self, path: Vec<String>, key: &str, v: O) -> Result<bool, RedisError>;
    fn delete_path(&mut self, path: Vec<String>) -> Result<bool, RedisError>;
    fn incr_by(&mut self, path: Vec<String>, num: &str) -> Result<Number, RedisError>;
    fn mult_by(&mut self, path: Vec<String>, num: &str) -> Result<Number, RedisError>;
    fn pow_by(&mut self, path: Vec<String>, num: &str) -> Result<Number, RedisError>;
    fn bool_toggle(&mut self, path: Vec<String>) -> Result<bool, RedisError>;
    fn str_append(&mut self, path: Vec<String>, val: String) -> Result<usize, RedisError>;
    fn arr_append(&mut self, path: Vec<String>, args: Vec<O>) -> Result<usize, RedisError>;
    fn arr_insert(
        &mut self,
        path: Vec<String>,
        args: &Vec<O>,
        index: i64,
    ) -> Result<usize, RedisError>;
    fn arr_pop(&mut self, path: Vec<String>, index: i64) -> Result<Option<String>, RedisError>;
    fn arr_trim(&mut self, path: Vec<String>, start: i64, stop: i64) -> Result<usize, RedisError>;
    fn clear(&mut self, path: Vec<String>) -> Result<usize, RedisError>;
    fn apply_changes(&mut self, ctx: &Context, command: &str) -> Result<(), RedisError>;
}

pub trait Manager {
    /* V - SelectValue that the json path library can work on
     * O - SelectValue Holder
     * Naiv implementation is that V and O are from the same type but its not
     * always possible so they are seperated
     */
    type V: SelectValue;
    type O: Clone;
    type WriteHolder: WriteHolder<Self::O, Self::V>;
    type ReadHolder: ReadHolder<Self::V>;
    fn open_key_read(
        &self,
        ctx: &Context,
        key: &RedisString,
    ) -> Result<Self::ReadHolder, RedisError>;
    fn open_key_write(
        &self,
        ctx: &Context,
        key: RedisString,
    ) -> Result<Self::WriteHolder, RedisError>;
    fn from_str(&self, val: &str, format: Format) -> Result<Self::O, Error>;
    fn get_memory(&self, v: &Self::V) -> Result<usize, RedisError>;
}

fn err_json(value: &Value, expected_value: &'static str) -> Error {
    Error::from(format!(
        "ERR wrong type of path value - expected {} but found {}",
        expected_value,
        RedisJSON::value_name(value)
    ))
}

pub struct KeyHolderWrite<'a> {
    key: RedisKeyWritable,
<<<<<<< HEAD
    key_name: RedisString,
=======
    key_name: String,
    val: Option<&'a mut RedisJSON>,
>>>>>>> e7296cf2
}

fn update<F: FnMut(Value) -> Result<Option<Value>, Error>>(
    path: &Vec<String>,
    root: &mut Value,
    mut func: F,
) -> Result<(), Error> {
    let mut target = root;

    let last_index = path.len().saturating_sub(1);
    for (i, token) in path.iter().enumerate() {
        let target_once = target;
        let is_last = i == last_index;
        let target_opt = match *target_once {
            Value::Object(ref mut map) => {
                if is_last {
                    if let Entry::Occupied(mut e) = map.entry(token) {
                        let v = e.insert(Value::Null);
                        if let Some(res) = (func)(v)? {
                            e.insert(res);
                        } else {
                            e.remove();
                        }
                    }
                    return Ok(());
                }
                map.get_mut(token)
            }
            Value::Array(ref mut vec) => {
                if let Ok(x) = token.parse::<usize>() {
                    if is_last {
                        let v = std::mem::replace(&mut vec[x], Value::Null);
                        if let Some(res) = (func)(v)? {
                            vec[x] = res;
                        } else {
                            vec.remove(x);
                        }
                        return Ok(());
                    }
                    vec.get_mut(x)
                } else {
                    None
                }
            }
            _ => None,
        };

        if let Some(t) = target_opt {
            target = t;
        } else {
            break;
        }
    }

    Ok(())
}

impl<'a> KeyHolderWrite<'a> {
    fn do_op<F>(&mut self, paths: Vec<String>, mut op_fun: F) -> Result<(), RedisError>
    where
        F: FnMut(Value) -> Result<Option<Value>, Error>,
    {
        if paths.is_empty() {
            // updating the root require special treatment
            let root = self.get_value().unwrap().unwrap();
            let res = (op_fun)(root.take())?;
            self.set_root(res)?;
        } else {
            update(&paths, self.get_value().unwrap().unwrap(), op_fun)?;
        }

        Ok(())
    }

    fn do_num_op<F1, F2>(
        &mut self,
        path: Vec<String>,
        num: &str,
        mut op1_fun: F1,
        mut op2_fun: F2,
    ) -> Result<Number, RedisError>
    where
        F1: FnMut(i64, i64) -> i64,
        F2: FnMut(f64, f64) -> f64,
    {
        let in_value = &serde_json::from_str(num)?;
        if let Value::Number(in_value) = in_value {
            let mut res = None;
            self.do_op(path, |v| {
                let num_res = match (v.as_i64(), in_value.as_i64()) {
                    (Some(num1), Some(num2)) => ((op1_fun)(num1, num2)).into(),
                    _ => {
                        let num1 = v.as_f64().unwrap();
                        let num2 = in_value.as_f64().unwrap();
                        Number::from_f64((op2_fun)(num1, num2)).unwrap()
                    }
                };
                res = Some(Value::Number(num_res));
                Ok(res.clone())
            })?;
            match res {
                None => Err(RedisError::Str("path does not exists")),
                Some(n) => match n {
                    Value::Number(n) => Ok(n),
                    _ => Err(RedisError::Str("return value is not a number")),
                },
            }
        } else {
            Err(RedisError::Str("bad input number"))
        }
    }

    fn get_json_holder(&mut self) -> Result<(), RedisError> {
        if self.val.is_none() {
            self.val = self.key.get_value::<RedisJSON>(&REDIS_JSON_TYPE)?;
        }
        Ok(())
    }

    fn set_root(&mut self, v: Option<Value>) -> Result<(), RedisError> {
        match v {
            Some(inner) => {
                self.get_json_holder()?;
                match &mut self.val {
                    Some(v) => v.data = inner,
                    None => self
                        .key
                        .set_value(&REDIS_JSON_TYPE, RedisJSON { data: inner })?,
                }
            }
            None => {
                self.val = None;
                self.key.delete()?;
            }
        }
        Ok(())
    }
}

impl<'a> WriteHolder<Value, Value> for KeyHolderWrite<'a> {
    fn apply_changes(&mut self, ctx: &Context, command: &str) -> Result<(), RedisError> {
        if ctx.notify_keyspace_event(NotifyEvent::MODULE, command, &self.key_name) != Status::Ok {
            Err(RedisError::Str("failed notify key space event"))
        } else {
            ctx.replicate_verbatim();
            Ok(())
        }
    }

    fn delete(&mut self) -> Result<(), RedisError> {
        self.key.delete()?;
        Ok(())
    }

    fn get_value(&mut self) -> Result<Option<&mut Value>, RedisError> {
        self.get_json_holder()?;

        match &mut self.val {
            Some(v) => Ok(Some(&mut (*v).data)),
            None => Ok(None),
        }
    }

    fn set_value(&mut self, path: Vec<String>, mut v: Value) -> Result<bool, RedisError> {
        let mut updated = false;
        if path.is_empty() {
            // update the root
            self.set_root(Some(v))?;
            updated = true;
        } else {
            update(&path, self.get_value().unwrap().unwrap(), |_v| {
                updated = true;
                Ok(Some(v.take()))
            })?;
        }
        Ok(updated)
    }

    fn dict_add(&mut self, path: Vec<String>, key: &str, mut v: Value) -> Result<bool, RedisError> {
        let mut updated = false;
        if path.is_empty() {
            // update the root
            let root = self.get_value().unwrap().unwrap();
            let val = if let Value::Object(mut o) = root.take() {
                if !o.contains_key(key) {
                    updated = true;
                    o.insert(key.to_string(), v.take());
                }
                Value::Object(o)
            } else {
                root.take()
            };
            self.set_root(Some(val))?;
        } else {
            update(&path, self.get_value().unwrap().unwrap(), |val| {
                let val = if let Value::Object(mut o) = val {
                    if !o.contains_key(key) {
                        updated = true;
                        o.insert(key.to_string(), v.take());
                    }
                    Value::Object(o)
                } else {
                    val
                };
                Ok(Some(val))
            })?;
        }
        Ok(updated)
    }

    fn delete_path(&mut self, path: Vec<String>) -> Result<bool, RedisError> {
        let mut deleted = false;
        update(&path, self.get_value().unwrap().unwrap(), |v| {
            if !v.is_null() {
                deleted = true; // might delete more than a single value
            }
            Ok(None)
        })?;
        Ok(deleted)
    }

    fn incr_by(&mut self, path: Vec<String>, num: &str) -> Result<Number, RedisError> {
        self.do_num_op(path, num, |i1, i2| i1 + i2, |f1, f2| f1 + f2)
    }

    fn mult_by(&mut self, path: Vec<String>, num: &str) -> Result<Number, RedisError> {
        self.do_num_op(path, num, |i1, i2| i1 * i2, |f1, f2| f1 * f2)
    }

    fn pow_by(&mut self, path: Vec<String>, num: &str) -> Result<Number, RedisError> {
        self.do_num_op(path, num, |i1, i2| i1.pow(i2 as u32), |f1, f2| f1.powf(f2))
    }

    fn bool_toggle(&mut self, path: Vec<String>) -> Result<bool, RedisError> {
        let mut res = None;
        self.do_op(path, |v| {
            let val = v.as_bool().unwrap() ^ true;
            res = Some(val);
            Ok(Some(Value::Bool(val)))
        })?;
        match res {
            None => Err(RedisError::Str("path does not exists")),
            Some(n) => Ok(n),
        }
    }

    fn str_append(&mut self, path: Vec<String>, val: String) -> Result<usize, RedisError> {
        let json = serde_json::from_str(&val)?;
        if let Value::String(s) = json {
            let mut res = None;
            self.do_op(path, |v| {
                let new_str = [v.as_str().unwrap(), s.as_str()].concat();
                res = Some(new_str.len());
                Ok(Some(Value::String(new_str)))
            })?;
            match res {
                None => Err(RedisError::Str("path does not exists")),
                Some(l) => Ok(l),
            }
        } else {
            Err(RedisError::String(format!(
                "ERR wrong type of value - expected string but found {}",
                val
            )))
        }
    }

    fn arr_append(&mut self, path: Vec<String>, mut args: Vec<Value>) -> Result<usize, RedisError> {
        let mut res = None;
        self.do_op(path, |mut v| {
            let arr = v.as_array_mut().unwrap();
            arr.append(&mut args);
            res = Some(arr.len());
            Ok(Some(v))
        })?;
        match res {
            None => Err(RedisError::Str("path does not exists")),
            Some(n) => Ok(n),
        }
    }

    fn arr_insert(
        &mut self,
        paths: Vec<String>,
        args: &Vec<Value>,
        index: i64,
    ) -> Result<usize, RedisError> {
        let mut res = None;
        self.do_op(paths, |mut v| {
            // Verify legal index in bounds
            let len = v.len().unwrap() as i64;
            let index = if index < 0 { len + index } else { index };
            if !(0..=len).contains(&index) {
                return Err("ERR index out of bounds".into());
            }
            let index = index as usize;
            let mut new_value = v.take();
            let curr = new_value.as_array_mut().unwrap();
            curr.splice(index..index, args.clone());
            res = Some(curr.len());
            Ok(Some(new_value))
        })?;
        match res {
            None => Err(RedisError::Str("path does not exists")),
            Some(l) => Ok(l),
        }
    }

    fn arr_pop(&mut self, path: Vec<String>, index: i64) -> Result<Option<String>, RedisError> {
        let mut res = None;
        self.do_op(path, |mut v| {
            if let Some(array) = v.as_array() {
                if array.is_empty() {
                    return Ok(Some(v));
                }
                // Verify legel index in bounds
                let len = array.len() as i64;
                let index = if index < 0 {
                    0.max(len + index)
                } else {
                    index.min(len - 1)
                } as usize;

                let mut new_value = v.take();
                let curr = new_value.as_array_mut().unwrap();
                res = Some(curr.remove(index as usize));
                Ok(Some(new_value))
            } else {
                Err(err_json(&v, "array"))
            }
        })?;
        match res {
            None => Ok(None),
            Some(n) => Ok(Some(RedisJSON::serialize(&n, Format::JSON)?)),
        }
    }

    fn arr_trim(&mut self, path: Vec<String>, start: i64, stop: i64) -> Result<usize, RedisError> {
        let mut res = None;
        self.do_op(path, |mut v| {
            if let Some(array) = v.as_array() {
                let len = array.len() as i64;
                let stop = stop.normalize(len);

                let range = if start > len || start > stop as i64 {
                    0..0 // Return an empty array
                } else {
                    start.normalize(len)..(stop + 1)
                };

                let mut new_value = v.take();
                let curr = new_value.as_array_mut().unwrap();
                curr.rotate_left(range.start);
                curr.resize(range.end - range.start, Value::Null);
                res = Some(curr.len());
                Ok(Some(new_value))
            } else {
                Err(err_json(&v, "array"))
            }
        })?;
        match res {
            None => Err(RedisError::Str("path does not exists")),
            Some(l) => Ok(l),
        }
    }

    fn clear(&mut self, path: Vec<String>) -> Result<usize, RedisError> {
        let mut cleared = 0;
        self.do_op(path, |v| match v {
            Value::Object(mut obj) => {
                obj.clear();
                cleared += 1;
                Ok(Some(Value::from(obj)))
            }
            Value::Array(mut arr) => {
                arr.clear();
                cleared += 1;
                Ok(Some(Value::from(arr)))
            }
            _ => Ok(Some(v)),
        })?;
        Ok(cleared)
    }
}

pub struct KeyHolderRead {
    key: RedisKey,
}

impl ReadHolder<Value> for KeyHolderRead {
    fn get_value(&self) -> Result<Option<&Value>, RedisError> {
        let key_value = self.key.get_value::<RedisJSON>(&REDIS_JSON_TYPE)?;
        match key_value {
            Some(v) => Ok(Some(&v.data)),
            None => Ok(None),
        }
    }
}

pub struct RedisJsonKeyManager<'a> {
    pub phantom: PhantomData<&'a u64>,
}

impl<'a> Manager for RedisJsonKeyManager<'a> {
    type WriteHolder = KeyHolderWrite<'a>;
    type ReadHolder = KeyHolderRead;
    type V = Value;
    type O = Value;

    fn open_key_read(&self, ctx: &Context, key: &RedisString) -> Result<KeyHolderRead, RedisError> {
        let key = ctx.open_key(key);
        Ok(KeyHolderRead { key })
    }

<<<<<<< HEAD
    fn open_key_write(
        &self,
        ctx: &Context,
        key: RedisString,
    ) -> Result<KeyHolderWrite, RedisError> {
        let key_ptr = ctx.open_key_writable(&key);
        Ok(KeyHolderWrite {
            key: key_ptr,
            key_name: key,
=======
    fn open_key_write(&self, ctx: &Context, key: &str) -> Result<KeyHolderWrite<'a>, RedisError> {
        let key_ptr = ctx.open_key_writable(key);
        Ok(KeyHolderWrite {
            key: key_ptr,
            key_name: key.to_string(),
            val: None,
>>>>>>> e7296cf2
        })
    }

    fn from_str(&self, val: &str, format: Format) -> Result<Value, Error> {
        match format {
            Format::JSON => Ok(serde_json::from_str(val)?),
            Format::BSON => decode_document(&mut Cursor::new(val.as_bytes()))
                .map(|docs| {
                    let v = if !docs.is_empty() {
                        docs.iter()
                            .next()
                            .map_or_else(|| Value::Null, |(_, b)| b.clone().into())
                    } else {
                        Value::Null
                    };
                    Ok(v)
                })
                .unwrap_or_else(|e| Err(e.to_string().into())),
        }
    }

    fn get_memory(&self, v: &Value) -> Result<usize, RedisError> {
        let res = match v {
            Value::Null => 0,
            Value::Bool(v) => mem::size_of_val(v),
            Value::Number(v) => mem::size_of_val(v),
            Value::String(v) => mem::size_of_val(v),
            Value::Array(v) => mem::size_of_val(v),
            Value::Object(v) => mem::size_of_val(v),
        };
        Ok(res)
    }
}<|MERGE_RESOLUTION|>--- conflicted
+++ resolved
@@ -97,12 +97,8 @@
 
 pub struct KeyHolderWrite<'a> {
     key: RedisKeyWritable,
-<<<<<<< HEAD
     key_name: RedisString,
-=======
-    key_name: String,
     val: Option<&'a mut RedisJSON>,
->>>>>>> e7296cf2
 }
 
 fn update<F: FnMut(Value) -> Result<Option<Value>, Error>>(
@@ -517,7 +513,6 @@
         Ok(KeyHolderRead { key })
     }
 
-<<<<<<< HEAD
     fn open_key_write(
         &self,
         ctx: &Context,
@@ -527,14 +522,7 @@
         Ok(KeyHolderWrite {
             key: key_ptr,
             key_name: key,
-=======
-    fn open_key_write(&self, ctx: &Context, key: &str) -> Result<KeyHolderWrite<'a>, RedisError> {
-        let key_ptr = ctx.open_key_writable(key);
-        Ok(KeyHolderWrite {
-            key: key_ptr,
-            key_name: key.to_string(),
             val: None,
->>>>>>> e7296cf2
         })
     }
 
