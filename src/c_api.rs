--- conflicted
+++ resolved
@@ -10,10 +10,6 @@
 use crate::commands::KeyValue;
 use jsonpath_lib::select::select_value::{SelectValue, SelectValueType};
 use jsonpath_lib::select::Selector;
-<<<<<<< HEAD
-=======
-use redis_module::key::verify_type;
->>>>>>> 9610708d
 use redis_module::{raw as rawmod, RedisError};
 use redis_module::{Context, RedisString, Status};
 use serde_json::Value;
@@ -78,40 +74,7 @@
     null()
 }
 
-<<<<<<< HEAD
 pub fn json_api_get_at<M: Manager>(_: M, json: *const c_void, index: size_t) -> *const c_void {
-=======
-#[no_mangle]
-pub extern "C" fn JSONAPI_openKey(
-    ctx: *mut rawmod::RedisModuleCtx,
-    key_str: *mut rawmod::RedisModuleString,
-) -> *mut c_void {
-    json_api_open_key_internal(
-        RedisJsonKeyManager {
-            phantom: PhantomData,
-        },
-        ctx,
-        RedisString::new(ctx, key_str),
-    ) as *mut c_void
-}
-
-#[no_mangle]
-pub extern "C" fn JSONAPI_openKeyFromStr(
-    ctx: *mut rawmod::RedisModuleCtx,
-    path: *const c_char,
-) -> *mut c_void {
-    let key = unsafe { CStr::from_ptr(path).to_str().unwrap() };
-    json_api_open_key_internal(
-        RedisJsonKeyManager {
-            phantom: PhantomData,
-        },
-        ctx,
-        RedisString::create(ctx, key),
-    ) as *mut c_void
-}
-
-fn json_api_get_at<M: Manager>(_: M, json: *const c_void, index: size_t) -> *const c_void {
->>>>>>> 9610708d
     let json = unsafe { &*(json as *const M::V) };
     match json.get_type() {
         SelectValueType::Array => match json.get_index(index) {
@@ -313,21 +276,15 @@
         ) -> *mut c_void {
             $pre_command_function_expr(&get_llapi_ctx(), &Vec::new());
 
-            let mut len = 0;
-            let key = unsafe {
-                let bytes = RedisModule_StringPtrLen.unwrap()(key_str, &mut len);
-                let bytes = slice::from_raw_parts(bytes as *const u8, len);
-                String::from_utf8_lossy(bytes).into_owned()
-            };
-            let m = $get_manager_expr;
-            match m {
-                Some(mngr) => json_api_open_key_internal(mngr, ctx, &key) as *mut c_void,
+            let m = $get_manager_expr;
+            match m {
+                Some(mngr) => json_api_open_key_internal(mngr, ctx, RedisString::new(ctx, key_str)) as *mut c_void,
                 None => json_api_open_key_internal(
                     manager::RedisJsonKeyManager {
                         phantom: PhantomData,
                     },
                     ctx,
-                    &key,
+                    RedisString::new(ctx, key_str),
                 ) as *mut c_void,
             }
         }
@@ -342,13 +299,13 @@
             let key = unsafe { CStr::from_ptr(path).to_str().unwrap() };
             let m = $get_manager_expr;
             match m {
-                Some(mngr) => json_api_open_key_internal(mngr, ctx, &key) as *mut c_void,
+                Some(mngr) => json_api_open_key_internal(mngr, ctx, RedisString::create(ctx, key)) as *mut c_void,
                 None => json_api_open_key_internal(
                     manager::RedisJsonKeyManager {
                         phantom: PhantomData,
                     },
                     ctx,
-                    &key,
+                    RedisString::create(ctx, key),
                 ) as *mut c_void,
             }
         }
