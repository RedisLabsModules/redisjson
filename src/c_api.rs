use libc::size_t;
use std::ffi::CString;
use std::os::raw::{c_double, c_int, c_long};
use std::ptr::{null, null_mut};
use std::{
    ffi::CStr,
    os::raw::{c_char, c_void},
};

use std::marker::PhantomData;

use crate::commands::KeyValue;
use jsonpath_lib::select::select_value::{SelectValue, SelectValueType};
use jsonpath_lib::select::Selector;
use redis_module::key::verify_type;
use redis_module::{raw as rawmod, RedisError};
use redis_module::{Context, RedisString, Status};
use serde_json::Value;

use crate::manager::{Manager, ReadHolder, RedisJsonKeyManager};
use crate::{redisjson::RedisJSON, REDIS_JSON_TYPE};

// extern crate readies_wd40;
// use crate::readies_wd40::{BB, _BB, getenv};

//
// structs
//

#[repr(C)]
pub enum JSONType {
    String = 0,
    Int = 1,
    Double = 2,
    Bool = 3,
    Object = 4,
    Array = 5,
    Null = 6,
}

struct ResultsIterator<'a, V: SelectValue> {
    results: Vec<&'a V>,
    pos: usize,
}

//---------------------------------------------------------------------------------------------

pub fn create_rmstring(
    ctx: *mut rawmod::RedisModuleCtx,
    from_str: &str,
    str: *mut *mut rawmod::RedisModuleString,
) -> c_int {
    if let Ok(s) = CString::new(from_str) {
        let p = s.as_bytes_with_nul().as_ptr() as *const c_char;
        let len = s.as_bytes().len();
        unsafe { *str = rawmod::RedisModule_CreateString.unwrap()(ctx, p, len) };
        return Status::Ok as c_int;
    }
    Status::Err as c_int
}

fn json_api_open_key_internal<M: Manager>(
    manager: M,
    ctx: *mut rawmod::RedisModuleCtx,
    key: RedisString,
) -> *const M::V {
    let ctx = Context::new(ctx);
    if let Ok(h) = manager.open_key_read(&ctx, &key) {
        if let Ok(v) = h.get_value() {
            if let Some(v) = v {
                return v;
            }
        }
    }
    null()
}

#[no_mangle]
pub extern "C" fn JSONAPI_openKey(
    ctx: *mut rawmod::RedisModuleCtx,
    key_str: *mut rawmod::RedisModuleString,
) -> *mut c_void {
<<<<<<< HEAD
    json_api_open_key_internal(RedisJsonKeyManager, ctx, RedisString::new(ctx, key_str))
        as *mut c_void
=======
    let mut len = 0;
    let key = unsafe {
        let bytes = RedisModule_StringPtrLen.unwrap()(key_str, &mut len);
        let bytes = slice::from_raw_parts(bytes as *const u8, len);
        String::from_utf8_lossy(bytes).into_owned()
    };
    json_api_open_key_internal(
        RedisJsonKeyManager {
            phantom: PhantomData,
        },
        ctx,
        &key,
    ) as *mut c_void
>>>>>>> e7296cf2
}

#[no_mangle]
pub extern "C" fn JSONAPI_openKeyFromStr(
    ctx: *mut rawmod::RedisModuleCtx,
    path: *const c_char,
) -> *mut c_void {
    let key = unsafe { CStr::from_ptr(path).to_str().unwrap() };
<<<<<<< HEAD
    json_api_open_key_internal(RedisJsonKeyManager, ctx, RedisString::create(ctx, key))
        as *mut c_void
=======
    json_api_open_key_internal(
        RedisJsonKeyManager {
            phantom: PhantomData,
        },
        ctx,
        &key,
    ) as *mut c_void
>>>>>>> e7296cf2
}

fn json_api_get_at<M: Manager>(_: M, json: *const c_void, index: size_t) -> *const c_void {
    let json = unsafe { &*(json as *const M::V) };
    match json.get_type() {
        SelectValueType::Array => match json.get_index(index) {
            Some(v) => v as *const M::V as *const c_void,
            _ => null(),
        },
        _ => null(),
    }
}

#[no_mangle]
pub extern "C" fn JSONAPI_getAt(json: *const c_void, index: size_t) -> *const c_void {
    json_api_get_at(
        RedisJsonKeyManager {
            phantom: PhantomData,
        },
        json,
        index,
    )
}

fn json_api_get_len<M: Manager>(_: M, json: *const c_void, count: *mut libc::size_t) -> c_int {
    let json = unsafe { &*(json as *const M::V) };
    let len = match json.get_type() {
        SelectValueType::String => Some(json.get_str().len()),
        SelectValueType::Array => Some(json.len().unwrap()),
        SelectValueType::Object => Some(json.len().unwrap()),
        _ => None,
    };
    match len {
        Some(l) => {
            unsafe { *count = l };
            Status::Ok as c_int
        }
        None => Status::Err as c_int,
    }
}

#[no_mangle]
pub extern "C" fn JSONAPI_getLen(json: *const c_void, count: *mut size_t) -> c_int {
    json_api_get_len(
        RedisJsonKeyManager {
            phantom: PhantomData,
        },
        json,
        count,
    )
}

fn json_api_get_type<M: Manager>(_: M, json: *const c_void) -> c_int {
    json_api_get_type_internal(unsafe { &*(json as *const M::V) }) as c_int
}

#[no_mangle]
pub extern "C" fn JSONAPI_getType(json: *const c_void) -> c_int {
    json_api_get_type(
        RedisJsonKeyManager {
            phantom: PhantomData,
        },
        json,
    )
}

fn json_api_get_string<M: Manager>(
    _: M,
    json: *const c_void,
    str: *mut *const c_char,
    len: *mut size_t,
) -> c_int {
    let json = unsafe { &*(json as *const M::V) };
    match json.get_type() {
        SelectValueType::String => {
            let s = json.as_str();
            set_string(s, str, len);
            Status::Ok as c_int
        }
        _ => Status::Err as c_int,
    }
}

#[no_mangle]
pub extern "C" fn JSONAPI_getString(
    json: *const c_void,
    str: *mut *const c_char,
    len: *mut size_t,
) -> c_int {
    json_api_get_string(
        RedisJsonKeyManager {
            phantom: PhantomData,
        },
        json,
        str,
        len,
    )
}

fn json_api_get_json<M: Manager>(
    _: M,
    json: *const c_void,
    ctx: *mut rawmod::RedisModuleCtx,
    str: *mut *mut rawmod::RedisModuleString,
) -> c_int {
    let json = unsafe { &*(json as *const M::V) };
    let res = KeyValue::new(json).to_value(json).to_string();
    create_rmstring(ctx, &res, str)
}

#[no_mangle]
pub extern "C" fn JSONAPI_getJSON(
    json: *const c_void,
    ctx: *mut rawmod::RedisModuleCtx,
    str: *mut *mut rawmod::RedisModuleString,
) -> c_int {
    json_api_get_json(
        RedisJsonKeyManager {
            phantom: PhantomData,
        },
        json,
        ctx,
        str,
    )
}

#[no_mangle]
pub extern "C" fn JSONAPI_isJSON(key: *mut rawmod::RedisModuleKey) -> c_int {
    match verify_type(key, &REDIS_JSON_TYPE) {
        Ok(_) => 1,
        Err(_) => 0,
    }
}

fn json_api_get_int<M: Manager>(_: M, json: *const c_void, val: *mut c_long) -> c_int {
    let json = unsafe { &*(json as *const M::V) };
    match json.get_type() {
        SelectValueType::Long => {
            unsafe { *val = json.get_long() };
            Status::Ok as c_int
        }
        _ => Status::Err as c_int,
    }
}

#[no_mangle]
pub extern "C" fn JSONAPI_getInt(json: *const c_void, val: *mut c_long) -> c_int {
    json_api_get_int(
        RedisJsonKeyManager {
            phantom: PhantomData,
        },
        json,
        val,
    )
}

fn json_api_get_double<M: Manager>(_: M, json: *const c_void, val: *mut c_double) -> c_int {
    let json = unsafe { &*(json as *const M::V) };
    match json.get_type() {
        SelectValueType::Double => {
            unsafe { *val = json.get_double() };
            Status::Ok as c_int
        }
        _ => Status::Err as c_int,
    }
}

#[no_mangle]
pub extern "C" fn JSONAPI_getDouble(json: *const c_void, val: *mut c_double) -> c_int {
    json_api_get_double(
        RedisJsonKeyManager {
            phantom: PhantomData,
        },
        json,
        val,
    )
}

fn json_api_get_boolean<M: Manager>(_: M, json: *const c_void, val: *mut c_int) -> c_int {
    let json = unsafe { &*(json as *const M::V) };
    match json.get_type() {
        SelectValueType::Bool => {
            unsafe { *val = json.get_bool() as c_int };
            Status::Ok as c_int
        }
        _ => Status::Err as c_int,
    }
}

#[no_mangle]
pub extern "C" fn JSONAPI_getBoolean(json: *const c_void, val: *mut c_int) -> c_int {
    json_api_get_boolean(
        RedisJsonKeyManager {
            phantom: PhantomData,
        },
        json,
        val,
    )
}

//---------------------------------------------------------------------------------------------

pub fn value_from_index(value: &Value, index: size_t) -> Result<&Value, RedisError> {
    match value {
        Value::Array(ref vec) => {
            if index < vec.len() {
                Ok(vec.get(index).unwrap())
            } else {
                Err(RedisError::Str("JSON index is out of range"))
            }
        }
        Value::Object(ref map) => {
            if index < map.len() {
                Ok(map.iter().nth(index).unwrap().1)
            } else {
                Err(RedisError::Str("JSON index is out of range"))
            }
        }
        _ => Err(RedisError::Str("Not a JSON Array or Object")),
    }
}

pub fn get_type_and_size(value: &Value) -> (JSONType, size_t) {
    RedisJSON::get_type_and_size(value)
}

pub fn set_string(from_str: &str, str: *mut *const c_char, len: *mut size_t) -> c_int {
    if !str.is_null() {
        unsafe {
            *str = from_str.as_ptr() as *const c_char;
            *len = from_str.len();
        }
        return Status::Ok as c_int;
    }
    Status::Err as c_int
}

fn json_api_get_type_internal<V: SelectValue>(v: &V) -> JSONType {
    match v.get_type() {
        SelectValueType::Null => JSONType::Null,
        SelectValueType::Bool => JSONType::Bool,
        SelectValueType::Long => JSONType::Int,
        SelectValueType::Double => JSONType::Double,
        SelectValueType::String => JSONType::String,
        SelectValueType::Array => JSONType::Array,
        SelectValueType::Object => JSONType::Object,
    }
}

pub fn json_api_next<M: Manager>(_: M, iter: *mut c_void) -> *const c_void {
    let iter = unsafe { &mut *(iter as *mut ResultsIterator<M::V>) };
    if iter.pos >= iter.results.len() {
        null_mut()
    } else {
        let res = iter.results[iter.pos] as *const M::V as *const c_void;
        iter.pos = iter.pos + 1;
        res
    }
}

pub fn json_api_len<M: Manager>(_: M, iter: *const c_void) -> size_t {
    let iter = unsafe { &*(iter as *mut ResultsIterator<M::V>) };
    iter.results.len() as size_t
}

pub fn json_api_free_iter<M: Manager>(_: M, iter: *mut c_void) {
    unsafe {
        Box::from_raw(iter as *mut ResultsIterator<M::V>);
    }
}

pub fn json_api_get<M: Manager>(_: M, val: *const c_void, path: *const c_char) -> *const c_void {
    let v = unsafe { &*(val as *const M::V) };
    let mut selector = Selector::new();
    selector.value(v);
    let path = unsafe { CStr::from_ptr(path).to_str().unwrap() };
    if selector.str_path(path).is_err() {
        return null();
    }
    match selector.select() {
        Ok(s) => Box::into_raw(Box::new(ResultsIterator { results: s, pos: 0 })) as *mut c_void,
        Err(_) => null(),
    }
}

#[no_mangle]
pub extern "C" fn JSONAPI_get(key: *const c_void, path: *const c_char) -> *const c_void {
    json_api_get(
        RedisJsonKeyManager {
            phantom: PhantomData,
        },
        key,
        path,
    )
}

#[no_mangle]
pub extern "C" fn JSONAPI_len(iter: *const c_void) -> size_t {
    json_api_len(
        RedisJsonKeyManager {
            phantom: PhantomData,
        },
        iter,
    )
}

#[no_mangle]
pub extern "C" fn JSONAPI_freeIter(iter: *mut c_void) {
    json_api_free_iter(
        RedisJsonKeyManager {
            phantom: PhantomData,
        },
        iter,
    )
}

#[no_mangle]
pub extern "C" fn JSONAPI_next(iter: *mut c_void) -> *const c_void {
    json_api_next(
        RedisJsonKeyManager {
            phantom: PhantomData,
        },
        iter,
    )
}

static REDISJSON_GETAPI: &str = concat!("RedisJSON_V1", "\0");

pub fn export_shared_api(ctx: &Context) {
    ctx.log_notice("Exported RedisJSON_V1 API");
    ctx.export_shared_api(
        &JSONAPI as *const RedisJSONAPI_V1 as *const c_void,
        REDISJSON_GETAPI.as_ptr() as *const c_char,
    );
}

static JSONAPI: RedisJSONAPI_V1 = RedisJSONAPI_V1 {
    openKey: JSONAPI_openKey,
    openKeyFromStr: JSONAPI_openKeyFromStr,
    get: JSONAPI_get,
    next: JSONAPI_next,
    len: JSONAPI_len,
    freeIter: JSONAPI_freeIter,
    getAt: JSONAPI_getAt,
    getLen: JSONAPI_getLen,
    getType: JSONAPI_getType,
    getInt: JSONAPI_getInt,
    getDouble: JSONAPI_getDouble,
    getBoolean: JSONAPI_getBoolean,
    getString: JSONAPI_getString,
    getJSON: JSONAPI_getJSON,
    isJSON: JSONAPI_isJSON,
};

#[repr(C)]
#[derive(Copy, Clone)]
#[allow(non_snake_case)]
pub struct RedisJSONAPI_V1 {
    pub openKey: extern "C" fn(
        ctx: *mut rawmod::RedisModuleCtx,
        key_str: *mut rawmod::RedisModuleString,
    ) -> *mut c_void,
    pub openKeyFromStr:
        extern "C" fn(ctx: *mut rawmod::RedisModuleCtx, path: *const c_char) -> *mut c_void,
    pub get: extern "C" fn(val: *const c_void, path: *const c_char) -> *const c_void,
    pub next: extern "C" fn(iter: *mut c_void) -> *const c_void,
    pub len: extern "C" fn(iter: *const c_void) -> size_t,
    pub freeIter: extern "C" fn(iter: *mut c_void),
    pub getAt: extern "C" fn(json: *const c_void, index: size_t) -> *const c_void,
    pub getLen: extern "C" fn(json: *const c_void, len: *mut size_t) -> c_int,
    pub getType: extern "C" fn(json: *const c_void) -> c_int,
    pub getInt: extern "C" fn(json: *const c_void, val: *mut c_long) -> c_int,
    pub getDouble: extern "C" fn(json: *const c_void, val: *mut c_double) -> c_int,
    pub getBoolean: extern "C" fn(json: *const c_void, val: *mut c_int) -> c_int,
    pub getString:
        extern "C" fn(json: *const c_void, str: *mut *const c_char, len: *mut size_t) -> c_int,
    pub getJSON: extern "C" fn(
        json: *const c_void,
        ctx: *mut rawmod::RedisModuleCtx,
        str: *mut *mut rawmod::RedisModuleString,
    ) -> c_int,
    pub isJSON: extern "C" fn(key: *mut rawmod::RedisModuleKey) -> c_int,
}<|MERGE_RESOLUTION|>--- conflicted
+++ resolved
@@ -80,24 +80,13 @@
     ctx: *mut rawmod::RedisModuleCtx,
     key_str: *mut rawmod::RedisModuleString,
 ) -> *mut c_void {
-<<<<<<< HEAD
-    json_api_open_key_internal(RedisJsonKeyManager, ctx, RedisString::new(ctx, key_str))
-        as *mut c_void
-=======
-    let mut len = 0;
-    let key = unsafe {
-        let bytes = RedisModule_StringPtrLen.unwrap()(key_str, &mut len);
-        let bytes = slice::from_raw_parts(bytes as *const u8, len);
-        String::from_utf8_lossy(bytes).into_owned()
-    };
     json_api_open_key_internal(
         RedisJsonKeyManager {
             phantom: PhantomData,
         },
         ctx,
-        &key,
+        RedisString::new(ctx, key_str),
     ) as *mut c_void
->>>>>>> e7296cf2
 }
 
 #[no_mangle]
@@ -106,18 +95,13 @@
     path: *const c_char,
 ) -> *mut c_void {
     let key = unsafe { CStr::from_ptr(path).to_str().unwrap() };
-<<<<<<< HEAD
-    json_api_open_key_internal(RedisJsonKeyManager, ctx, RedisString::create(ctx, key))
-        as *mut c_void
-=======
     json_api_open_key_internal(
         RedisJsonKeyManager {
             phantom: PhantomData,
         },
         ctx,
-        &key,
+        RedisString::create(ctx, key),
     ) as *mut c_void
->>>>>>> e7296cf2
 }
 
 fn json_api_get_at<M: Manager>(_: M, json: *const c_void, index: size_t) -> *const c_void {
