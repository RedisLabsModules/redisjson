use libc::size_t;
use std::ffi::CString;
use std::os::raw::{c_double, c_int, c_long};
use std::ptr::{null, null_mut};
use std::slice;
use std::{
    ffi::CStr,
    os::raw::{c_char, c_void},
};

use std::marker::PhantomData;

use crate::commands::KeyValue;
use jsonpath_lib::select::select_value::{SelectValue, SelectValueType};
use jsonpath_lib::select::Selector;
use redis_module::key::verify_type;
use redis_module::redisraw::bindings::RedisModule_StringPtrLen;
use redis_module::{raw as rawmod, RedisError};
use redis_module::{Context, Status};
use serde_json::Value;

use crate::manager::{Manager, ReadHolder, RedisJsonKeyManager};
use crate::{redisjson::RedisJSON, REDIS_JSON_TYPE};

// extern crate readies_wd40;
// use crate::readies_wd40::{BB, _BB, getenv};

//
// structs
//

#[repr(C)]
pub enum JSONType {
    String = 0,
    Int = 1,
    Double = 2,
    Bool = 3,
    Object = 4,
    Array = 5,
    Null = 6,
}

struct ResultsIterator<'a, V: SelectValue> {
    results: Vec<&'a V>,
    pos: usize,
}

//---------------------------------------------------------------------------------------------

pub fn create_rmstring(
    ctx: *mut rawmod::RedisModuleCtx,
    from_str: &str,
    str: *mut *mut rawmod::RedisModuleString,
) -> c_int {
    if let Ok(s) = CString::new(from_str) {
        let p = s.as_bytes_with_nul().as_ptr() as *const c_char;
        let len = s.as_bytes().len();
        unsafe { *str = rawmod::RedisModule_CreateString.unwrap()(ctx, p, len) };
        return Status::Ok as c_int;
    }
    Status::Err as c_int
}

fn json_api_open_key_internal<M: Manager>(
    manager: M,
    ctx: *mut rawmod::RedisModuleCtx,
    key: &str,
) -> *const M::V {
    let ctx = Context::new(ctx);
    if let Ok(h) = manager.open_key_read(&ctx, key) {
        if let Ok(v) = h.get_value() {
            if let Some(v) = v {
                return v;
            }
        }
    }
    null()
}

#[no_mangle]
pub extern "C" fn JSONAPI_openKey(
    ctx: *mut rawmod::RedisModuleCtx,
    key_str: *mut rawmod::RedisModuleString,
) -> *mut c_void {
    let mut len = 0;
    let key = unsafe {
        let bytes = RedisModule_StringPtrLen.unwrap()(key_str, &mut len);
        let bytes = slice::from_raw_parts(bytes as *const u8, len);
        String::from_utf8_lossy(bytes).into_owned()
    };
    json_api_open_key_internal(
        RedisJsonKeyManager {
            phantom: PhantomData,
        },
        ctx,
        &key,
    ) as *mut c_void
}

#[no_mangle]
pub extern "C" fn JSONAPI_openKeyFromStr(
    ctx: *mut rawmod::RedisModuleCtx,
    path: *const c_char,
) -> *mut c_void {
    let key = unsafe { CStr::from_ptr(path).to_str().unwrap() };
    json_api_open_key_internal(
        RedisJsonKeyManager {
            phantom: PhantomData,
        },
        ctx,
        &key,
    ) as *mut c_void
}
<<<<<<< HEAD
#[no_mangle]
pub extern "C" fn JSONAPI_closeKey(json: *mut c_void) {
    json_api_close_key_internal(
        RedisJsonKeyManager {
            phantom: PhantomData,
        },
        json,
    );
}
=======
>>>>>>> 8813a86e

fn json_api_get_at<M: Manager>(_: M, json: *const c_void, index: size_t) -> *const c_void {
    let json = unsafe { &*(json as *const M::V) };
    match json.get_type() {
        SelectValueType::Array => match json.get_index(index) {
            Some(v) => v as *const M::V as *const c_void,
            _ => null(),
        },
        _ => null(),
    }
}

#[no_mangle]
<<<<<<< HEAD
pub extern "C" fn JSONAPI_getAt(
    json: *const c_void,
    index: libc::size_t,
    jtype: *mut c_int,
) -> *const c_void {
    json_api_get_at(
        RedisJsonKeyManager {
            phantom: PhantomData,
        },
        json,
        index,
        jtype,
    )
=======
pub extern "C" fn JSONAPI_getAt(json: *const c_void, index: size_t) -> *const c_void {
    json_api_get_at(RedisJsonKeyManager, json, index)
>>>>>>> 8813a86e
}

fn json_api_get_len<M: Manager>(_: M, json: *const c_void, count: *mut libc::size_t) -> c_int {
    let json = unsafe { &*(json as *const M::V) };
    let len = match json.get_type() {
        SelectValueType::String => Some(json.get_str().len()),
        SelectValueType::Array => Some(json.len().unwrap()),
        SelectValueType::Object => Some(json.len().unwrap()),
        _ => None,
    };
    match len {
        Some(l) => {
            unsafe { *count = l };
            Status::Ok as c_int
        }
        None => Status::Err as c_int,
    }
}

#[no_mangle]
<<<<<<< HEAD
pub extern "C" fn JSONAPI_getLen(json: *const c_void, count: *mut libc::size_t) -> c_int {
    json_api_get_len(
        RedisJsonKeyManager {
            phantom: PhantomData,
        },
        json,
        count,
    )
=======
pub extern "C" fn JSONAPI_getLen(json: *const c_void, count: *mut size_t) -> c_int {
    json_api_get_len(RedisJsonKeyManager, json, count)
>>>>>>> 8813a86e
}

fn json_api_get_type<M: Manager>(_: M, json: *const c_void) -> c_int {
    json_api_get_type_internal(unsafe { &*(json as *const M::V) }) as c_int
}

#[no_mangle]
pub extern "C" fn JSONAPI_getType(json: *const c_void) -> c_int {
    json_api_get_type(
        RedisJsonKeyManager {
            phantom: PhantomData,
        },
        json,
    )
}

fn json_api_get_string<M: Manager>(
    _: M,
    json: *const c_void,
    str: *mut *const c_char,
    len: *mut size_t,
) -> c_int {
    let json = unsafe { &*(json as *const M::V) };
    match json.get_type() {
        SelectValueType::String => {
            let s = json.as_str();
            set_string(s, str, len);
            Status::Ok as c_int
        }
        _ => Status::Err as c_int,
    }
}

#[no_mangle]
pub extern "C" fn JSONAPI_getString(
    json: *const c_void,
    str: *mut *const c_char,
    len: *mut size_t,
) -> c_int {
    json_api_get_string(
        RedisJsonKeyManager {
            phantom: PhantomData,
        },
        json,
        str,
        len,
    )
}

fn json_api_get_json<M: Manager>(
    _: M,
    json: *const c_void,
    ctx: *mut rawmod::RedisModuleCtx,
    str: *mut *mut rawmod::RedisModuleString,
) -> c_int {
    let json = unsafe { &*(json as *const M::V) };
    let res = KeyValue::new(json).to_value(json).to_string();
    create_rmstring(ctx, &res, str)
}

#[no_mangle]
pub extern "C" fn JSONAPI_getJSON(
    json: *const c_void,
    ctx: *mut rawmod::RedisModuleCtx,
    str: *mut *mut rawmod::RedisModuleString,
) -> c_int {
    json_api_get_json(
        RedisJsonKeyManager {
            phantom: PhantomData,
        },
        json,
        ctx,
        str,
    )
}

#[no_mangle]
pub extern "C" fn JSONAPI_isJSON(key: *mut rawmod::RedisModuleKey) -> c_int {
    match verify_type(key, &REDIS_JSON_TYPE) {
        Ok(_) => 1,
        Err(_) => 0,
    }
}

fn json_api_get_int<M: Manager>(_: M, json: *const c_void, val: *mut c_long) -> c_int {
    let json = unsafe { &*(json as *const M::V) };
    match json.get_type() {
        SelectValueType::Long => {
            unsafe { *val = json.get_long() };
            Status::Ok as c_int
        }
        _ => Status::Err as c_int,
    }
}

#[no_mangle]
pub extern "C" fn JSONAPI_getInt(json: *const c_void, val: *mut c_long) -> c_int {
    json_api_get_int(
        RedisJsonKeyManager {
            phantom: PhantomData,
        },
        json,
        val,
    )
}

fn json_api_get_double<M: Manager>(_: M, json: *const c_void, val: *mut c_double) -> c_int {
    let json = unsafe { &*(json as *const M::V) };
    match json.get_type() {
        SelectValueType::Double => {
            unsafe { *val = json.get_double() };
            Status::Ok as c_int
        }
        _ => Status::Err as c_int,
    }
}

#[no_mangle]
pub extern "C" fn JSONAPI_getDouble(json: *const c_void, val: *mut c_double) -> c_int {
    json_api_get_double(
        RedisJsonKeyManager {
            phantom: PhantomData,
        },
        json,
        val,
    )
}

fn json_api_get_boolean<M: Manager>(_: M, json: *const c_void, val: *mut c_int) -> c_int {
    let json = unsafe { &*(json as *const M::V) };
    match json.get_type() {
        SelectValueType::Bool => {
            unsafe { *val = json.get_bool() as c_int };
            Status::Ok as c_int
        }
        _ => Status::Err as c_int,
    }
}

#[no_mangle]
pub extern "C" fn JSONAPI_getBoolean(json: *const c_void, val: *mut c_int) -> c_int {
    json_api_get_boolean(
        RedisJsonKeyManager {
            phantom: PhantomData,
        },
        json,
        val,
    )
}

//---------------------------------------------------------------------------------------------

pub fn value_from_index(value: &Value, index: size_t) -> Result<&Value, RedisError> {
    match value {
        Value::Array(ref vec) => {
            if index < vec.len() {
                Ok(vec.get(index).unwrap())
            } else {
                Err(RedisError::Str("JSON index is out of range"))
            }
        }
        Value::Object(ref map) => {
            if index < map.len() {
                Ok(map.iter().nth(index).unwrap().1)
            } else {
                Err(RedisError::Str("JSON index is out of range"))
            }
        }
        _ => Err(RedisError::Str("Not a JSON Array or Object")),
    }
}

pub fn get_type_and_size(value: &Value) -> (JSONType, size_t) {
    RedisJSON::get_type_and_size(value)
}

pub fn set_string(from_str: &str, str: *mut *const c_char, len: *mut size_t) -> c_int {
    if !str.is_null() {
        unsafe {
            *str = from_str.as_ptr() as *const c_char;
            *len = from_str.len();
        }
        return Status::Ok as c_int;
    }
    Status::Err as c_int
}

fn json_api_get_type_internal<V: SelectValue>(v: &V) -> JSONType {
    match v.get_type() {
        SelectValueType::Null => JSONType::Null,
        SelectValueType::Bool => JSONType::Bool,
        SelectValueType::Long => JSONType::Int,
        SelectValueType::Double => JSONType::Double,
        SelectValueType::String => JSONType::String,
        SelectValueType::Array => JSONType::Array,
        SelectValueType::Object => JSONType::Object,
    }
}

pub fn json_api_next<M: Manager>(_: M, iter: *mut c_void) -> *const c_void {
    let iter = unsafe { &mut *(iter as *mut ResultsIterator<M::V>) };
    if iter.pos >= iter.results.len() {
        null_mut()
    } else {
        let res = iter.results[iter.pos] as *const M::V as *const c_void;
        iter.pos = iter.pos + 1;
        res
    }
}

pub fn json_api_len<M: Manager>(_: M, iter: *const c_void) -> size_t {
    let iter = unsafe { &*(iter as *mut ResultsIterator<M::V>) };
    iter.results.len() as size_t
}

pub fn json_api_free_iter<M: Manager>(_: M, iter: *mut c_void) {
    unsafe {
        Box::from_raw(iter as *mut ResultsIterator<M::V>);
    }
}

pub fn json_api_get<M: Manager>(_: M, val: *const c_void, path: *const c_char) -> *const c_void {
    let v = unsafe { &*(val as *const M::V) };
    let mut selector = Selector::new();
    selector.value(v);
    let path = unsafe { CStr::from_ptr(path).to_str().unwrap() };
    if selector.str_path(path).is_err() {
        return null();
    }
    match selector.select() {
        Ok(s) => Box::into_raw(Box::new(ResultsIterator { results: s, pos: 0 })) as *mut c_void,
        Err(_) => null(),
    }
}

#[no_mangle]
<<<<<<< HEAD
pub extern "C" fn JSONAPI_get(
    key: *mut c_void,
    path: *const c_char,
    jtype: *mut c_int,
) -> *const c_void {
    json_api_get(
        RedisJsonKeyManager {
            phantom: PhantomData,
        },
        key,
        path,
        jtype,
    )
=======
pub extern "C" fn JSONAPI_get(key: *const c_void, path: *const c_char) -> *const c_void {
    json_api_get(RedisJsonKeyManager, key, path)
}

#[no_mangle]
pub extern "C" fn JSONAPI_len(iter: *const c_void) -> size_t {
    json_api_len(RedisJsonKeyManager, iter)
}

#[no_mangle]
pub extern "C" fn JSONAPI_freeIter(iter: *mut c_void) {
    json_api_free_iter(RedisJsonKeyManager, iter)
}

#[no_mangle]
pub extern "C" fn JSONAPI_next(iter: *mut c_void) -> *const c_void {
    json_api_next(RedisJsonKeyManager, iter)
>>>>>>> 8813a86e
}

static REDISJSON_GETAPI: &str = concat!("RedisJSON_V1", "\0");

pub fn export_shared_api(ctx: &Context) {
    ctx.log_notice("Exported RedisJSON_V1 API");
    ctx.export_shared_api(
        &JSONAPI as *const RedisJSONAPI_V1 as *const c_void,
        REDISJSON_GETAPI.as_ptr() as *const c_char,
    );
}

static JSONAPI: RedisJSONAPI_V1 = RedisJSONAPI_V1 {
    openKey: JSONAPI_openKey,
    openKeyFromStr: JSONAPI_openKeyFromStr,
    get: JSONAPI_get,
    next: JSONAPI_next,
    len: JSONAPI_len,
    freeIter: JSONAPI_freeIter,
    getAt: JSONAPI_getAt,
    getLen: JSONAPI_getLen,
    getType: JSONAPI_getType,
    getInt: JSONAPI_getInt,
    getDouble: JSONAPI_getDouble,
    getBoolean: JSONAPI_getBoolean,
    getString: JSONAPI_getString,
    getJSON: JSONAPI_getJSON,
    isJSON: JSONAPI_isJSON,
};

#[repr(C)]
#[derive(Copy, Clone)]
#[allow(non_snake_case)]
pub struct RedisJSONAPI_V1 {
    pub openKey: extern "C" fn(
        ctx: *mut rawmod::RedisModuleCtx,
        key_str: *mut rawmod::RedisModuleString,
    ) -> *mut c_void,
    pub openKeyFromStr:
        extern "C" fn(ctx: *mut rawmod::RedisModuleCtx, path: *const c_char) -> *mut c_void,
    pub get: extern "C" fn(val: *const c_void, path: *const c_char) -> *const c_void,
    pub next: extern "C" fn(iter: *mut c_void) -> *const c_void,
    pub len: extern "C" fn(iter: *const c_void) -> size_t,
    pub freeIter: extern "C" fn(iter: *mut c_void),
    pub getAt: extern "C" fn(json: *const c_void, index: size_t) -> *const c_void,
    pub getLen: extern "C" fn(json: *const c_void, len: *mut size_t) -> c_int,
    pub getType: extern "C" fn(json: *const c_void) -> c_int,
    pub getInt: extern "C" fn(json: *const c_void, val: *mut c_long) -> c_int,
    pub getDouble: extern "C" fn(json: *const c_void, val: *mut c_double) -> c_int,
    pub getBoolean: extern "C" fn(json: *const c_void, val: *mut c_int) -> c_int,
    pub getString:
        extern "C" fn(json: *const c_void, str: *mut *const c_char, len: *mut size_t) -> c_int,
    pub getJSON: extern "C" fn(
        json: *const c_void,
        ctx: *mut rawmod::RedisModuleCtx,
        str: *mut *mut rawmod::RedisModuleString,
    ) -> c_int,
    pub isJSON: extern "C" fn(key: *mut rawmod::RedisModuleKey) -> c_int,
}<|MERGE_RESOLUTION|>--- conflicted
+++ resolved
@@ -111,18 +111,6 @@
         &key,
     ) as *mut c_void
 }
-<<<<<<< HEAD
-#[no_mangle]
-pub extern "C" fn JSONAPI_closeKey(json: *mut c_void) {
-    json_api_close_key_internal(
-        RedisJsonKeyManager {
-            phantom: PhantomData,
-        },
-        json,
-    );
-}
-=======
->>>>>>> 8813a86e
 
 fn json_api_get_at<M: Manager>(_: M, json: *const c_void, index: size_t) -> *const c_void {
     let json = unsafe { &*(json as *const M::V) };
@@ -136,24 +124,14 @@
 }
 
 #[no_mangle]
-<<<<<<< HEAD
-pub extern "C" fn JSONAPI_getAt(
-    json: *const c_void,
-    index: libc::size_t,
-    jtype: *mut c_int,
-) -> *const c_void {
+pub extern "C" fn JSONAPI_getAt(json: *const c_void, index: size_t) -> *const c_void {
     json_api_get_at(
         RedisJsonKeyManager {
             phantom: PhantomData,
         },
         json,
         index,
-        jtype,
-    )
-=======
-pub extern "C" fn JSONAPI_getAt(json: *const c_void, index: size_t) -> *const c_void {
-    json_api_get_at(RedisJsonKeyManager, json, index)
->>>>>>> 8813a86e
+    )
 }
 
 fn json_api_get_len<M: Manager>(_: M, json: *const c_void, count: *mut libc::size_t) -> c_int {
@@ -174,8 +152,7 @@
 }
 
 #[no_mangle]
-<<<<<<< HEAD
-pub extern "C" fn JSONAPI_getLen(json: *const c_void, count: *mut libc::size_t) -> c_int {
+pub extern "C" fn JSONAPI_getLen(json: *const c_void, count: *mut size_t) -> c_int {
     json_api_get_len(
         RedisJsonKeyManager {
             phantom: PhantomData,
@@ -183,10 +160,6 @@
         json,
         count,
     )
-=======
-pub extern "C" fn JSONAPI_getLen(json: *const c_void, count: *mut size_t) -> c_int {
-    json_api_get_len(RedisJsonKeyManager, json, count)
->>>>>>> 8813a86e
 }
 
 fn json_api_get_type<M: Manager>(_: M, json: *const c_void) -> c_int {
@@ -423,39 +396,44 @@
 }
 
 #[no_mangle]
-<<<<<<< HEAD
-pub extern "C" fn JSONAPI_get(
-    key: *mut c_void,
-    path: *const c_char,
-    jtype: *mut c_int,
-) -> *const c_void {
+pub extern "C" fn JSONAPI_get(key: *const c_void, path: *const c_char) -> *const c_void {
     json_api_get(
         RedisJsonKeyManager {
             phantom: PhantomData,
         },
         key,
         path,
-        jtype,
-    )
-=======
-pub extern "C" fn JSONAPI_get(key: *const c_void, path: *const c_char) -> *const c_void {
-    json_api_get(RedisJsonKeyManager, key, path)
+    )
 }
 
 #[no_mangle]
 pub extern "C" fn JSONAPI_len(iter: *const c_void) -> size_t {
-    json_api_len(RedisJsonKeyManager, iter)
+    json_api_len(
+        RedisJsonKeyManager {
+            phantom: PhantomData,
+        },
+        iter,
+    )
 }
 
 #[no_mangle]
 pub extern "C" fn JSONAPI_freeIter(iter: *mut c_void) {
-    json_api_free_iter(RedisJsonKeyManager, iter)
+    json_api_free_iter(
+        RedisJsonKeyManager {
+            phantom: PhantomData,
+        },
+        iter,
+    )
 }
 
 #[no_mangle]
 pub extern "C" fn JSONAPI_next(iter: *mut c_void) -> *const c_void {
-    json_api_next(RedisJsonKeyManager, iter)
->>>>>>> 8813a86e
+    json_api_next(
+        RedisJsonKeyManager {
+            phantom: PhantomData,
+        },
+        iter,
+    )
 }
 
 static REDISJSON_GETAPI: &str = concat!("RedisJSON_V1", "\0");
