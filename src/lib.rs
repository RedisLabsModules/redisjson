--- conflicted
+++ resolved
@@ -38,11 +38,7 @@
         digest: None,
 
         // Auxiliary data (v2)
-<<<<<<< HEAD
-        aux_load: None,
-=======
         aux_load: Some(redisjson::type_methods::aux_load),
->>>>>>> 0278ee99
         aux_save: None,
         aux_save_triggers: rawmod::Aux::Before as i32,
 
@@ -126,10 +122,7 @@
     match (current, set_option) {
         (Some(ref mut doc), ref op) => {
             if doc.set_value(&value, &path, op, format)? {
-<<<<<<< HEAD
-=======
                 ctx.notify_keyspace_event(NotifyEvent::MODULE, "json_set", key.as_str());
->>>>>>> 0278ee99
                 ctx.replicate_verbatim();
                 REDIS_OK
             } else {
@@ -141,10 +134,7 @@
             let doc = RedisJSON::from_str(&value, format)?;
             if path == "$" {
                 redis_key.set_value(&REDIS_JSON_TYPE, doc)?;
-<<<<<<< HEAD
-=======
                 ctx.notify_keyspace_event(NotifyEvent::MODULE, "json_set", key.as_str());
->>>>>>> 0278ee99
                 ctx.replicate_verbatim();
                 REDIS_OK
             } else {
