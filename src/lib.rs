#[cfg(not(feature = "as-library"))]
use redis_module::{redis_command, redis_module};

<<<<<<< HEAD
use redis_module::native_types::RedisType;
use redis_module::raw::RedisModuleTypeMethods;
#[cfg(not(feature = "as-library"))]
use redis_module::{Context, RedisResult};

mod array_index;
mod backward;
pub mod commands;
pub mod error;
=======
use std::{i64, usize};

use redis_module::raw::RedisModuleTypeMethods;
use redis_module::{native_types::RedisType, raw as rawmod, NextArg, NotifyEvent};
use redis_module::{Context, RedisError, RedisResult, RedisValue, REDIS_OK};
use serde_json::{Number, Value};

use crate::array_index::ArrayIndex;
use crate::c_api::export_shared_api;
use crate::error::Error;
use crate::redisjson::{Format, Path, RedisJSON, SetOptions};

mod array_index;
mod backward;
mod c_api;
mod error;
>>>>>>> 20d3fcf2
mod formatter;
pub mod manager;
mod nodevisitor;
<<<<<<< HEAD
pub mod redisjson;

use crate::redisjson::Format;
pub const REDIS_JSON_TYPE_VERSION: i32 = 3;

pub static REDIS_JSON_TYPE: RedisType = RedisType::new(
=======
mod redisjson;

// extern crate readies_wd40;
// use crate::readies_wd40::{BB, _BB, getenv};

const JSON_ROOT_PATH: &str = "$";
const CMD_ARG_NOESCAPE: &str = "NOESCAPE";
const CMD_ARG_INDENT: &str = "INDENT";
const CMD_ARG_NEWLINE: &str = "NEWLINE";
const CMD_ARG_SPACE: &str = "SPACE";
const CMD_ARG_FORMAT: &str = "FORMAT";

pub const REDIS_JSON_TYPE_VERSION: i32 = 3;

// Compile time evaluation of the max len() of all elements of the array
const fn max_strlen(arr: &[&str]) -> usize {
    let mut max_strlen = 0;
    let arr_len = arr.len();
    if arr_len < 1 {
        return max_strlen;
    }
    let mut pos = 0;
    while pos < arr_len {
        let curr_strlen = arr[pos].len();
        if max_strlen < curr_strlen {
            max_strlen = curr_strlen;
        }
        pos += 1;
    }
    max_strlen
}

// We use this constant to further optimize json_get command, by calculating the max subcommand length
// Any subcommand added to JSON.GET should be included on the following array
const JSONGET_SUBCOMMANDS_MAXSTRLEN: usize = max_strlen(&[
    CMD_ARG_NOESCAPE,
    CMD_ARG_INDENT,
    CMD_ARG_NEWLINE,
    CMD_ARG_SPACE,
    CMD_ARG_FORMAT,
]);

static REDIS_JSON_TYPE: RedisType = RedisType::new(
>>>>>>> 20d3fcf2
    "ReJSON-RL",
    REDIS_JSON_TYPE_VERSION,
    RedisModuleTypeMethods {
        version: redis_module::TYPE_METHOD_VERSION,

        rdb_load: Some(redisjson::type_methods::rdb_load),
        rdb_save: Some(redisjson::type_methods::rdb_save),
        aof_rewrite: None, // TODO add support
        free: Some(redisjson::type_methods::free),

        // Currently unused by Redis
        mem_usage: None,
        digest: None,

        // Auxiliary data (v2)
        aux_load: Some(redisjson::type_methods::aux_load),
        aux_save: None,
        aux_save_triggers: 0,

        free_effort: None,
        unlink: None,
        copy: None,
        defrag: None,
    },
);
/////////////////////////////////////////////////////

#[macro_export]
macro_rules! redis_json_module_create {(
        data_types: [
            $($data_type:ident),* $(,)*
        ],
        pre_command_function: $pre_command_function_expr:expr,
        get_manage: $get_manager_expr:expr,
        version: $version:expr,
        $(init: $init_func:ident,)* $(,)*
    ) => {

        ///
        /// JSON.DEL <key> [path]
        ///
        fn json_del(ctx: &Context, args: Vec<String>) -> RedisResult {
            $pre_command_function_expr(ctx, &args);
            let m = $get_manager_expr;
            match m {
                Some(mngr) => commands::command_json_del(mngr, ctx, args),
                None => commands::command_json_del(manager::RedisJsonKeyManager, ctx, args),

<<<<<<< HEAD
            }
        }
=======
///
/// Backwards compatibility convertor for RedisJSON 1.x clients
///
fn backwards_compat_path(mut path: String) -> String {
    if !path.starts_with('$') {
        if path == "." {
            path.replace_range(..1, "$");
        } else if path.starts_with('.') {
            path.insert(0, '$');
        } else {
            path.insert_str(0, "$.");
        }
    }
    path
}

///
/// JSON.DEL <key> [path]
///
fn json_del(ctx: &Context, args: Vec<String>) -> RedisResult {
    let mut args = args.into_iter().skip(1);

    let key = args.next_string()?;
    let path = args
        .next_string()
        .map_or_else(|_| JSON_ROOT_PATH.to_string(), backwards_compat_path);

    let redis_key = ctx.open_key_writable(&key);
    let deleted = match redis_key.get_value::<RedisJSON>(&REDIS_JSON_TYPE)? {
        Some(doc) => {
            if path == "$" {
                redis_key.delete()?;
                1
            } else {
                doc.delete_path(&path)?
            }
        }
        None => 0,
    };

    // no need to notify or replicate if nothing was deleted
    if deleted > 0 {
        ctx.notify_keyspace_event(NotifyEvent::MODULE, "json.del", key.as_str());
        ctx.replicate_verbatim();
    }

    Ok(deleted.into())
}
>>>>>>> 20d3fcf2

        ///
        /// JSON.GET <key>
        ///         [INDENT indentation-string]
        ///         [NEWLINE line-break-string]
        ///         [SPACE space-string]
        ///         [path ...]
        ///
        /// TODO add support for multi path
        fn json_get(ctx: &Context, args: Vec<String>) -> RedisResult {
            $pre_command_function_expr(ctx, &args);
            let m = $get_manager_expr;
            match m {
                Some(mngr) => commands::command_json_get(mngr, ctx, args),
                None => commands::command_json_get(manager::RedisJsonKeyManager, ctx, args),

<<<<<<< HEAD
            }
        }

        ///
        /// JSON.SET <key> <path> <json> [NX | XX | FORMAT <format>]
        ///
        fn json_set(ctx: &Context, args: Vec<String>) -> RedisResult {
            $pre_command_function_expr(ctx, &args);
            let m = $get_manager_expr;
            match m {
                Some(mngr) => commands::command_json_set(mngr, ctx, args),
                None => commands::command_json_set(manager::RedisJsonKeyManager, ctx, args),
=======
    let redis_key = ctx.open_key_writable(&key);
    let current = redis_key.get_value::<RedisJSON>(&REDIS_JSON_TYPE)?;

    match (current, set_option) {
        (Some(ref mut doc), ref op) => {
            if doc.set_value(&value, &path, op, format)? {
                ctx.notify_keyspace_event(NotifyEvent::MODULE, "json.set", key.as_str());
                ctx.replicate_verbatim();
                REDIS_OK
            } else {
                Ok(RedisValue::Null)
            }
        }
        (None, SetOptions::AlreadyExists) => Ok(RedisValue::Null),
        (None, _) => {
            let doc = RedisJSON::from_str(&value, format)?;
            if path == "$" {
                redis_key.set_value(&REDIS_JSON_TYPE, doc)?;
                ctx.notify_keyspace_event(NotifyEvent::MODULE, "json.set", key.as_str());
                ctx.replicate_verbatim();
                REDIS_OK
            } else {
                Err(RedisError::Str(
                    "ERR new objects must be created at the root",
                ))
            }
        }
    }
}

///
/// JSON.GET <key>
///         [INDENT indentation-string]
///         [NEWLINE line-break-string]
///         [SPACE space-string]
///         [path ...]
///
/// TODO add support for multi path
fn json_get(ctx: &Context, args: Vec<String>) -> RedisResult {
    let mut args = args.into_iter().skip(1);
    let key = args.next_string()?;

    let mut paths: Vec<Path> = vec![];
    let mut format = Format::JSON;
    let mut indent = String::new();
    let mut space = String::new();
    let mut newline = String::new();
    while let Ok(arg) = args.next_string() {
        match arg {
            // fast way to consider arg a path by using the max length of all possible subcommands
            // See #390 for the comparison of this function with/without this optimization
            arg if arg.len() > JSONGET_SUBCOMMANDS_MAXSTRLEN => paths.push(Path::new(arg)),
            arg if arg.eq_ignore_ascii_case(CMD_ARG_INDENT) => indent = args.next_string()?,
            arg if arg.eq_ignore_ascii_case(CMD_ARG_NEWLINE) => newline = args.next_string()?,
            arg if arg.eq_ignore_ascii_case(CMD_ARG_SPACE) => space = args.next_string()?,
            // Silently ignore. Compatibility with ReJSON v1.0 which has this option. See #168 TODO add support
            arg if arg.eq_ignore_ascii_case(CMD_ARG_NOESCAPE) => continue,
            arg if arg.eq_ignore_ascii_case(CMD_ARG_FORMAT) => {
                format = Format::from_str(args.next_string()?.as_str())?
            }
            _ => paths.push(Path::new(arg)),
        };
    }
>>>>>>> 20d3fcf2

            }
        }

        ///
        /// JSON.MGET <key> [key ...] <path>
        ///
        fn json_mget(ctx: &Context, args: Vec<String>) -> RedisResult {
            $pre_command_function_expr(ctx, &args);
            let m = $get_manager_expr;
            match m {
                Some(mngr) => commands::command_json_mget(mngr, ctx, args),
                None => commands::command_json_mget(manager::RedisJsonKeyManager, ctx, args),

<<<<<<< HEAD
            }
        }
=======
    args.last().ok_or(RedisError::WrongArity).and_then(|path| {
        let path = backwards_compat_path(path.to_string());
        let keys = &args[1..args.len() - 1];

        let results: Result<Vec<RedisValue>, RedisError> = keys
            .iter()
            .map(|key| {
                ctx.open_key(key)
                    .get_value::<RedisJSON>(&REDIS_JSON_TYPE)?
                    .map(|doc| doc.to_string(&path, Format::JSON))
                    .transpose()
                    .map_or_else(|_| Ok(RedisValue::Null), |v| Ok(v.into()))
            })
            .collect();

        Ok(results?.into())
    })
}
>>>>>>> 20d3fcf2

        ///
        /// JSON.STRLEN <key> [path]
        ///
        fn json_str_len(ctx: &Context, args: Vec<String>) -> RedisResult {
            $pre_command_function_expr(ctx, &args);
            let m = $get_manager_expr;
            match m {
                Some(mngr) => commands::command_json_str_len(mngr, ctx, args),
                None => commands::command_json_str_len(manager::RedisJsonKeyManager, ctx, args),

            }
        }

<<<<<<< HEAD
        ///
        /// JSON.TYPE <key> [path]
        ///
        fn json_type(ctx: &Context, args: Vec<String>) -> RedisResult {
            $pre_command_function_expr(ctx, &args);
            let m = $get_manager_expr;
            match m {
                Some(mngr) => commands::command_json_type(mngr, ctx, args),
                None => commands::command_json_type(manager::RedisJsonKeyManager, ctx, args),

            }
        }

        ///
        /// JSON.NUMINCRBY <key> <path> <number>
        ///
        fn json_num_incrby(ctx: &Context, args: Vec<String>) -> RedisResult {
            $pre_command_function_expr(ctx, &args);
            let m = $get_manager_expr;
            match m {
                Some(mngr) => commands::command_json_num_incrby(mngr, ctx, args),
                None => commands::command_json_num_incrby(manager::RedisJsonKeyManager, ctx, args),
=======
///
/// JSON.NUMINCRBY <key> <path> <number>
///
fn json_num_incrby(ctx: &Context, args: Vec<String>) -> RedisResult {
    json_num_op(
        ctx,
        "json.numincrby",
        args,
        |i1, i2| i1 + i2,
        |f1, f2| f1 + f2,
    )
}

///
/// JSON.NUMMULTBY <key> <path> <number>
///
fn json_num_multby(ctx: &Context, args: Vec<String>) -> RedisResult {
    json_num_op(
        ctx,
        "json.nummultby",
        args,
        |i1, i2| i1 * i2,
        |f1, f2| f1 * f2,
    )
}

//
/// JSON.TOGGLE <key> <path>
fn json_bool_toggle(ctx: &Context, args: Vec<String>) -> RedisResult {
    let mut args = args.into_iter().skip(1);
    let key = args.next_string()?;
    let path = backwards_compat_path(args.next_string()?);
    let redis_key = ctx.open_key_writable(&key);

    redis_key
        .get_value::<RedisJSON>(&REDIS_JSON_TYPE)?
        .ok_or_else(RedisError::nonexistent_key)
        .and_then(|doc| {
            doc.value_op(
                &path,
                |value| {
                    value
                        .as_bool()
                        .ok_or_else(|| err_json(value, "boolean"))
                        .map(|curr| {
                            let result = curr ^ true;
                            Value::Bool(result)
                        })
                },
                |result| Ok(result.to_string().into()),
            )
            .map_err(|e| e.into())
        })
        .map(|v: RedisValue| {
            ctx.notify_keyspace_event(NotifyEvent::MODULE, "json.toggle", key.as_str());
            ctx.replicate_verbatim();
            v
        })
}
fn json_num_op<I, F>(
    ctx: &Context,
    cmd: &str,
    args: Vec<String>,
    op_i64: I,
    op_f64: F,
) -> RedisResult
where
    I: Fn(i64, i64) -> i64,
    F: Fn(f64, f64) -> f64,
{
    let mut args = args.into_iter().skip(1);

    let key = args.next_string()?;
    let path = backwards_compat_path(args.next_string()?);
    let number = args.next_string()?;

    let redis_key = ctx.open_key_writable(&key);

    redis_key
        .get_value::<RedisJSON>(&REDIS_JSON_TYPE)?
        .ok_or_else(RedisError::nonexistent_key)
        .and_then(|doc| {
            doc.value_op(
                &path,
                |value| do_json_num_op(&number, value, &op_i64, &op_f64),
                |result| Ok(result.to_string().into()),
            )
            .map_err(|e| e.into())
        })
        .map(|v: RedisValue| {
            ctx.notify_keyspace_event(NotifyEvent::MODULE, cmd, key.as_str());
            ctx.replicate_verbatim();
            v
        })
}
>>>>>>> 20d3fcf2

            }
        }

        ///
        /// JSON.NUMMULTBY <key> <path> <number>
        ///
        fn json_num_multby(ctx: &Context, args: Vec<String>) -> RedisResult {
            $pre_command_function_expr(ctx, &args);
            let m = $get_manager_expr;
            match m {
                Some(mngr) => commands::command_json_num_multby(mngr, ctx, args),
                None => commands::command_json_num_multby(manager::RedisJsonKeyManager, ctx, args),

            }
        }

<<<<<<< HEAD
        ///
        /// JSON.NUMPOWBY <key> <path> <number>
        ///
        fn json_num_powby(ctx: &Context, args: Vec<String>) -> RedisResult {
            $pre_command_function_expr(ctx, &args);
            let m = $get_manager_expr;
            match m {
                Some(mngr) => commands::command_json_num_powby(mngr, ctx, args),
                None => commands::command_json_num_powby(manager::RedisJsonKeyManager, ctx, args),
=======
    let redis_key = ctx.open_key_writable(&key);

    redis_key
        .get_value::<RedisJSON>(&REDIS_JSON_TYPE)?
        .ok_or_else(RedisError::nonexistent_key)
        .and_then(|doc| {
            doc.value_op(
                &path,
                |value| do_json_str_append(&json, value),
                |result| {
                    Ok(result
                        .as_str()
                        .map_or(usize::MAX, |result| result.len())
                        .into())
                },
            )
            .map_err(|e| e.into())
        })
        .map(|v: RedisValue| {
            ctx.notify_keyspace_event(NotifyEvent::MODULE, "json.strappend", key.as_str());
            ctx.replicate_verbatim();
            v
        })
}
>>>>>>> 20d3fcf2

            }
        }
        //
        /// JSON.TOGGLE <key> <path>
        fn json_bool_toggle(ctx: &Context, args: Vec<String>) -> RedisResult {
            $pre_command_function_expr(ctx, &args);
            let m = $get_manager_expr;
            match m {
                Some(mngr) => commands::command_json_bool_toggle(mngr, ctx, args),
                None => commands::command_json_bool_toggle(manager::RedisJsonKeyManager, ctx, args),

<<<<<<< HEAD
            }
        }
=======
///
/// JSON.ARRAPPEND <key> <path> <json> [json ...]
///
fn json_arr_append(ctx: &Context, args: Vec<String>) -> RedisResult {
    let mut args = args.into_iter().skip(1).peekable();

    let key = args.next_string()?;
    let path = backwards_compat_path(args.next_string()?);

    // We require at least one JSON item to append
    args.peek().ok_or(RedisError::WrongArity)?;

    let redis_key = ctx.open_key_writable(&key);

    redis_key
        .get_value::<RedisJSON>(&REDIS_JSON_TYPE)?
        .ok_or_else(RedisError::nonexistent_key)
        .and_then(|doc| {
            doc.value_op(
                &path,
                |value| do_json_arr_append(args.clone(), value),
                |result| {
                    Ok(result
                        .as_array()
                        .map_or(usize::MAX, |result| result.len())
                        .into())
                },
            )
            .map_err(|e| e.into())
        })
        .map(|v: RedisValue| {
            ctx.notify_keyspace_event(NotifyEvent::MODULE, "json.arrappend", key.as_str());
            ctx.replicate_verbatim();
            v
        })
}
>>>>>>> 20d3fcf2

        ///
        /// JSON.STRAPPEND <key> [path] <json-string>
        ///
        fn json_str_append(ctx: &Context, args: Vec<String>) -> RedisResult {
            $pre_command_function_expr(ctx, &args);
            let m = $get_manager_expr;
            match m {
                Some(mngr) => commands::command_json_str_append(mngr, ctx, args),
                None => commands::command_json_str_append(manager::RedisJsonKeyManager, ctx, args),

            }
        }

        ///
        /// JSON.ARRAPPEND <key> <path> <json> [json ...]
        ///
        fn json_arr_append(ctx: &Context, args: Vec<String>) -> RedisResult {
            $pre_command_function_expr(ctx, &args);
            let m = $get_manager_expr;
            match m {
                Some(mngr) => commands::command_json_arr_append(mngr, ctx, args),
                None => commands::command_json_arr_append(manager::RedisJsonKeyManager, ctx, args),

            }
        }

        ///
        /// JSON.ARRINDEX <key> <path> <json-scalar> [start [stop]]
        ///
        /// scalar - number, string, Boolean (true or false), or null
        ///
        fn json_arr_index(ctx: &Context, args: Vec<String>) -> RedisResult {
            $pre_command_function_expr(ctx, &args);
            let m = $get_manager_expr;
            match m {
                Some(mngr) => commands::command_json_arr_index(mngr, ctx, args),
                None => commands::command_json_arr_index(manager::RedisJsonKeyManager, ctx, args),

            }
        }

        ///
        /// JSON.ARRINSERT <key> <path> <index> <json> [json ...]
        ///
        fn json_arr_insert(ctx: &Context, args: Vec<String>) -> RedisResult {
            $pre_command_function_expr(ctx, &args);
            let m = $get_manager_expr;
            match m {
                Some(mngr) => commands::command_json_arr_insert(mngr, ctx, args),
                None => commands::command_json_arr_insert(manager::RedisJsonKeyManager, ctx, args),
            }
        }

        ///
        /// JSON.ARRLEN <key> [path]
        ///
        fn json_arr_len(ctx: &Context, args: Vec<String>) -> RedisResult {
            $pre_command_function_expr(ctx, &args);
            let m = $get_manager_expr;
            match m {
                Some(mngr) => commands::command_json_arr_len(mngr, ctx, args),
                None => commands::command_json_arr_len(manager::RedisJsonKeyManager, ctx, args),

            }
        }

<<<<<<< HEAD
        ///
        /// JSON.ARRPOP <key> [path [index]]
        ///
        fn json_arr_pop(ctx: &Context, args: Vec<String>) -> RedisResult {
            $pre_command_function_expr(ctx, &args);
            let m = $get_manager_expr;
            match m {
                Some(mngr) => commands::command_json_arr_pop(mngr, ctx, args),
                None => commands::command_json_arr_pop(manager::RedisJsonKeyManager, ctx, args),
=======
///
/// JSON.ARRINSERT <key> <path> <index> <json> [json ...]
///
fn json_arr_insert(ctx: &Context, args: Vec<String>) -> RedisResult {
    let mut args = args.into_iter().skip(1).peekable();

    let key = args.next_string()?;
    let path = backwards_compat_path(args.next_string()?);
    let index = args.next_i64()?;

    // We require at least one JSON item to append
    args.peek().ok_or(RedisError::WrongArity)?;

    let redis_key = ctx.open_key_writable(&key);

    redis_key
        .get_value::<RedisJSON>(&REDIS_JSON_TYPE)?
        .ok_or_else(RedisError::nonexistent_key)
        .and_then(|doc| {
            doc.value_op(
                &path,
                |value| do_json_arr_insert(args.clone(), index, value),
                |result| {
                    Ok(result
                        .as_array()
                        .map_or(usize::MAX, |result| result.len())
                        .into())
                },
            )
            .map_err(|e| e.into())
        })
        .map(|v: RedisValue| {
            ctx.notify_keyspace_event(NotifyEvent::MODULE, "json.arrinsert", key.as_str());
            ctx.replicate_verbatim();
            v
        })
}
>>>>>>> 20d3fcf2

            }
        }

        ///
        /// JSON.ARRTRIM <key> <path> <start> <stop>
        ///
        fn json_arr_trim(ctx: &Context, args: Vec<String>) -> RedisResult {
            $pre_command_function_expr(ctx, &args);
            let m = $get_manager_expr;
            match m {
                Some(mngr) => commands::command_json_arr_trim(mngr, ctx, args),
                None => commands::command_json_arr_trim(manager::RedisJsonKeyManager, ctx, args),

<<<<<<< HEAD
            }
        }

        ///
        /// JSON.OBJKEYS <key> [path]
        ///
        fn json_obj_keys(ctx: &Context, args: Vec<String>) -> RedisResult {
            $pre_command_function_expr(ctx, &args);
            let m = $get_manager_expr;
            match m {
                Some(mngr) => commands::command_json_obj_keys(mngr, ctx, args),
                None => commands::command_json_obj_keys(manager::RedisJsonKeyManager, ctx, args),
=======
///
/// JSON.ARRPOP <key> [path [index]]
///
fn json_arr_pop(ctx: &Context, args: Vec<String>) -> RedisResult {
    let mut args = args.into_iter().skip(1);

    let key = args.next_string()?;

    let (path, index) = args
        .next()
        .map(|p| {
            let path = backwards_compat_path(p);
            let index = args.next_i64().unwrap_or(-1);
            (path, index)
        })
        .unwrap_or((JSON_ROOT_PATH.to_string(), i64::MAX));

    let redis_key = ctx.open_key_writable(&key);
    let mut res = None;

    redis_key
        .get_value::<RedisJSON>(&REDIS_JSON_TYPE)?
        .ok_or_else(RedisError::nonexistent_key)
        .and_then(|doc| {
            doc.value_op(
                &path,
                |value| do_json_arr_pop(index, &mut res, value),
                |_result| {
                    Ok(()) // fake result doesn't use it uses `res` instead
                },
            )
            .map_err(|e| e.into())
        })
        .map(|v| {
            ctx.notify_keyspace_event(NotifyEvent::MODULE, "json.arrpop", key.as_str());
            ctx.replicate_verbatim();
            v
        })?;

    let result = match res {
        None => ().into(),
        Some(r) => RedisJSON::serialize(&r, Format::JSON)?.into(),
    };
    Ok(result)
}

fn do_json_arr_pop(index: i64, res: &mut Option<Value>, value: &mut Value) -> Result<Value, Error> {
    if let Some(array) = value.as_array() {
        if array.is_empty() {
            *res = None;
            return Ok(value.clone());
        }

        // Verify legel index in bounds
        let len = array.len() as i64;
        let index = if index < 0 {
            0.max(len + index)
        } else {
            index.min(len - 1)
        } as usize;

        let mut new_value = value.take();
        let curr = new_value.as_array_mut().unwrap();
        *res = Some(curr.remove(index as usize));
        Ok(new_value)
    } else {
        Err(err_json(value, "array"))
    }
}

///
/// JSON.ARRTRIM <key> <path> <start> <stop>
///
fn json_arr_trim(ctx: &Context, args: Vec<String>) -> RedisResult {
    let mut args = args.into_iter().skip(1);

    let key = args.next_string()?;
    let path = backwards_compat_path(args.next_string()?);
    let start = args.next_i64()?;
    let stop = args.next_i64()?;

    let redis_key = ctx.open_key_writable(&key);

    redis_key
        .get_value::<RedisJSON>(&REDIS_JSON_TYPE)?
        .ok_or_else(RedisError::nonexistent_key)
        .and_then(|doc| {
            doc.value_op(
                &path,
                |value| do_json_arr_trim(start, stop, value),
                |result| {
                    Ok(result
                        .as_array()
                        .map_or(usize::MAX, |result| result.len())
                        .into())
                },
            )
            .map_err(|e| e.into())
        })
        .map(|v: RedisValue| {
            ctx.notify_keyspace_event(NotifyEvent::MODULE, "json.arrtrim", key.as_str());
            ctx.replicate_verbatim();
            v
        })
}
>>>>>>> 20d3fcf2

            }
        }

        ///
        /// JSON.OBJLEN <key> [path]
        ///
        fn json_obj_len(ctx: &Context, args: Vec<String>) -> RedisResult {
            $pre_command_function_expr(ctx, &args);
            let m = $get_manager_expr;
            match m {
                Some(mngr) => commands::command_json_obj_len(mngr, ctx, args),
                None => commands::command_json_obj_len(manager::RedisJsonKeyManager, ctx, args),

            }
        }

        ///
        /// JSON.CLEAR <key> [path ...]
        ///
        fn json_clear(ctx: &Context, args: Vec<String>) -> RedisResult {
            $pre_command_function_expr(ctx, &args);
            let m = $get_manager_expr;
            match m {
                Some(mngr) => commands::command_json_clear(mngr, ctx, args),
                None => commands::command_json_clear(manager::RedisJsonKeyManager, ctx, args),

            }
        }

        ///
        /// JSON.DEBUG <subcommand & arguments>
        ///
        /// subcommands:
        /// MEMORY <key> [path]
        /// HELP
        ///
        fn json_debug(ctx: &Context, args: Vec<String>) -> RedisResult {
            $pre_command_function_expr(ctx, &args);
            let m = $get_manager_expr;
            match m {
                Some(mngr) => commands::command_json_debug(mngr, ctx, args),
                None => commands::command_json_debug(manager::RedisJsonKeyManager, ctx, args),

            }
        }

<<<<<<< HEAD
        ///
        /// JSON.RESP <key> [path]
        ///
        fn json_resp(ctx: &Context, args: Vec<String>) -> RedisResult {
            $pre_command_function_expr(ctx, &args);
            let m = $get_manager_expr;
            match m {
                Some(mngr) => commands::command_json_resp(mngr, ctx, args),
                None => commands::command_json_resp(manager::RedisJsonKeyManager, ctx, args),
=======
///
/// JSON.RESP <key> [path]
///
fn json_resp(ctx: &Context, args: Vec<String>) -> RedisResult {
    let mut args = args.into_iter().skip(1);

    let key = args.next_string()?;
    let path = args
        .next_string()
        .map_or_else(|_| JSON_ROOT_PATH.to_string(), backwards_compat_path);

    let key = ctx.open_key(&key);
    match key.get_value::<RedisJSON>(&REDIS_JSON_TYPE)? {
        Some(doc) => Ok(resp_serialize(doc.get_first(&path)?)),
        None => Ok(RedisValue::Null),
    }
}
>>>>>>> 20d3fcf2

            }
        }

        fn json_cache_info(ctx: &Context, args: Vec<String>) -> RedisResult {
            $pre_command_function_expr(ctx, &args);
            let m = $get_manager_expr;
            match m {
                Some(mngr) => commands::command_json_cache_info(mngr, ctx, args),
                None => commands::command_json_cache_info(manager::RedisJsonKeyManager, ctx, args),

            }
        }

        fn json_cache_init(ctx: &Context, args: Vec<String>) -> RedisResult {
            $pre_command_function_expr(ctx, &args);
            let m = $get_manager_expr;
            match m {
                Some(mngr) => commands::command_json_cache_init(mngr, ctx, args),
                None => commands::command_json_cache_init(manager::RedisJsonKeyManager, ctx, args),

            }
        }

        redis_module! {
            name: "ReJSON",
            version: $version,
            data_types: [$($data_type,)*],
            $(
                init: $init_func,
            )*
            commands: [
                ["json.del", json_del, "write", 1,1,1],
                ["json.get", json_get, "readonly", 1,1,1],
                ["json.mget", json_mget, "readonly", 1,1,1],
                ["json.set", json_set, "write deny-oom", 1,1,1],
                ["json.type", json_type, "readonly", 1,1,1],
                ["json.numincrby", json_num_incrby, "write", 1,1,1],
                ["json.toggle", json_bool_toggle, "write deny-oom", 1,1,1],
                ["json.nummultby", json_num_multby, "write", 1,1,1],
                ["json.numpowby", json_num_powby, "write", 1,1,1],
                ["json.strappend", json_str_append, "write deny-oom", 1,1,1],
                ["json.strlen", json_str_len, "readonly", 1,1,1],
                ["json.arrappend", json_arr_append, "write deny-oom", 1,1,1],
                ["json.arrindex", json_arr_index, "readonly", 1,1,1],
                ["json.arrinsert", json_arr_insert, "write deny-oom", 1,1,1],
                ["json.arrlen", json_arr_len, "readonly", 1,1,1],
                ["json.arrpop", json_arr_pop, "write", 1,1,1],
                ["json.arrtrim", json_arr_trim, "write", 1,1,1],
                ["json.objkeys", json_obj_keys, "readonly", 1,1,1],
                ["json.objlen", json_obj_len, "readonly", 1,1,1],
                ["json.clear", json_clear, "write", 1,1,1],
                ["json.debug", json_debug, "readonly", 1,1,1],
                ["json.forget", json_del, "write", 1,1,1],
                ["json.resp", json_resp, "readonly", 1,1,1],
                ["json._cacheinfo", json_cache_info, "readonly", 1,1,1],
                ["json._cacheinit", json_cache_init, "write", 1,1,1],
            ],
        }
    }
}

<<<<<<< HEAD
#[cfg(not(feature = "as-library"))]
fn pre_command(_ctx: &Context, _args: &Vec<String>) {}
=======
fn json_len<F: Fn(&RedisJSON, &String) -> Result<usize, Error>>(
    ctx: &Context,
    args: Vec<String>,
    fun: F,
) -> RedisResult {
    let mut args = args.into_iter().skip(1);
    let key = args.next_string()?;
    let path = backwards_compat_path(args.next_string()?);

    let key = ctx.open_key(&key);
    let length = match key.get_value::<RedisJSON>(&REDIS_JSON_TYPE)? {
        Some(doc) => fun(&doc, &path)?.into(),
        None => RedisValue::Null,
    };

    Ok(length)
}

fn json_cache_info(_ctx: &Context, _args: Vec<String>) -> RedisResult {
    Err(RedisError::Str("Command was not implemented"))
}

fn json_cache_init(_ctx: &Context, _args: Vec<String>) -> RedisResult {
    Err(RedisError::Str("Command was not implemented"))
}

fn init(ctx: &Context, _args: &Vec<String>) -> rawmod::Status {
    export_shared_api(ctx);
    rawmod::Status::Ok
}

///////////////////////////////////////////////////////////////////////////////////////////////
>>>>>>> 20d3fcf2

#[cfg(not(feature = "as-library"))]
redis_json_module_create! {
    data_types: [REDIS_JSON_TYPE],
    pre_command_function: pre_command,
    get_manage: Some(manager::RedisJsonKeyManager),
    version: 99_99_99,
<<<<<<< HEAD
=======
    data_types: [
        REDIS_JSON_TYPE,
    ],
    init: init,
    commands: [
        ["json.del", json_del, "write", 1,1,1],
        ["json.get", json_get, "readonly", 1,1,1],
        ["json.mget", json_mget, "readonly", 1,1,1],
        ["json.set", json_set, "write deny-oom", 1,1,1],
        ["json.type", json_type, "readonly", 1,1,1],
        ["json.numincrby", json_num_incrby, "write", 1,1,1],
        ["json.toggle", json_bool_toggle, "write deny-oom", 1,1,1],
        ["json.nummultby", json_num_multby, "write", 1,1,1],
        ["json.strappend", json_str_append, "write deny-oom", 1,1,1],
        ["json.strlen", json_str_len, "readonly", 1,1,1],
        ["json.arrappend", json_arr_append, "write deny-oom", 1,1,1],
        ["json.arrindex", json_arr_index, "readonly", 1,1,1],
        ["json.arrinsert", json_arr_insert, "write deny-oom", 1,1,1],
        ["json.arrlen", json_arr_len, "readonly", 1,1,1],
        ["json.arrpop", json_arr_pop, "write", 1,1,1],
        ["json.arrtrim", json_arr_trim, "write", 1,1,1],
        ["json.objkeys", json_obj_keys, "readonly", 1,1,1],
        ["json.objlen", json_obj_len, "readonly", 1,1,1],
        ["json.clear", json_clear, "write", 1,1,1],
        ["json.debug", json_debug, "readonly", 1,1,1],
        ["json.forget", json_del, "write", 1,1,1],
        ["json.resp", json_resp, "readonly", 1,1,1],
        ["json._cacheinfo", json_cache_info, "readonly", 1,1,1],
        ["json._cacheinit", json_cache_init, "write", 1,1,1],
    ],
>>>>>>> 20d3fcf2
}<|MERGE_RESOLUTION|>--- conflicted
+++ resolved
@@ -1,7 +1,6 @@
 #[cfg(not(feature = "as-library"))]
 use redis_module::{redis_command, redis_module};
 
-<<<<<<< HEAD
 use redis_module::native_types::RedisType;
 use redis_module::raw::RedisModuleTypeMethods;
 #[cfg(not(feature = "as-library"))]
@@ -9,81 +8,18 @@
 
 mod array_index;
 mod backward;
+pub mod c_api;
 pub mod commands;
 pub mod error;
-=======
-use std::{i64, usize};
-
-use redis_module::raw::RedisModuleTypeMethods;
-use redis_module::{native_types::RedisType, raw as rawmod, NextArg, NotifyEvent};
-use redis_module::{Context, RedisError, RedisResult, RedisValue, REDIS_OK};
-use serde_json::{Number, Value};
-
-use crate::array_index::ArrayIndex;
-use crate::c_api::export_shared_api;
-use crate::error::Error;
-use crate::redisjson::{Format, Path, RedisJSON, SetOptions};
-
-mod array_index;
-mod backward;
-mod c_api;
-mod error;
->>>>>>> 20d3fcf2
 mod formatter;
 pub mod manager;
 mod nodevisitor;
-<<<<<<< HEAD
 pub mod redisjson;
 
 use crate::redisjson::Format;
 pub const REDIS_JSON_TYPE_VERSION: i32 = 3;
 
 pub static REDIS_JSON_TYPE: RedisType = RedisType::new(
-=======
-mod redisjson;
-
-// extern crate readies_wd40;
-// use crate::readies_wd40::{BB, _BB, getenv};
-
-const JSON_ROOT_PATH: &str = "$";
-const CMD_ARG_NOESCAPE: &str = "NOESCAPE";
-const CMD_ARG_INDENT: &str = "INDENT";
-const CMD_ARG_NEWLINE: &str = "NEWLINE";
-const CMD_ARG_SPACE: &str = "SPACE";
-const CMD_ARG_FORMAT: &str = "FORMAT";
-
-pub const REDIS_JSON_TYPE_VERSION: i32 = 3;
-
-// Compile time evaluation of the max len() of all elements of the array
-const fn max_strlen(arr: &[&str]) -> usize {
-    let mut max_strlen = 0;
-    let arr_len = arr.len();
-    if arr_len < 1 {
-        return max_strlen;
-    }
-    let mut pos = 0;
-    while pos < arr_len {
-        let curr_strlen = arr[pos].len();
-        if max_strlen < curr_strlen {
-            max_strlen = curr_strlen;
-        }
-        pos += 1;
-    }
-    max_strlen
-}
-
-// We use this constant to further optimize json_get command, by calculating the max subcommand length
-// Any subcommand added to JSON.GET should be included on the following array
-const JSONGET_SUBCOMMANDS_MAXSTRLEN: usize = max_strlen(&[
-    CMD_ARG_NOESCAPE,
-    CMD_ARG_INDENT,
-    CMD_ARG_NEWLINE,
-    CMD_ARG_SPACE,
-    CMD_ARG_FORMAT,
-]);
-
-static REDIS_JSON_TYPE: RedisType = RedisType::new(
->>>>>>> 20d3fcf2
     "ReJSON-RL",
     REDIS_JSON_TYPE_VERSION,
     RedisModuleTypeMethods {
@@ -132,59 +68,8 @@
                 Some(mngr) => commands::command_json_del(mngr, ctx, args),
                 None => commands::command_json_del(manager::RedisJsonKeyManager, ctx, args),
 
-<<<<<<< HEAD
-            }
-        }
-=======
-///
-/// Backwards compatibility convertor for RedisJSON 1.x clients
-///
-fn backwards_compat_path(mut path: String) -> String {
-    if !path.starts_with('$') {
-        if path == "." {
-            path.replace_range(..1, "$");
-        } else if path.starts_with('.') {
-            path.insert(0, '$');
-        } else {
-            path.insert_str(0, "$.");
-        }
-    }
-    path
-}
-
-///
-/// JSON.DEL <key> [path]
-///
-fn json_del(ctx: &Context, args: Vec<String>) -> RedisResult {
-    let mut args = args.into_iter().skip(1);
-
-    let key = args.next_string()?;
-    let path = args
-        .next_string()
-        .map_or_else(|_| JSON_ROOT_PATH.to_string(), backwards_compat_path);
-
-    let redis_key = ctx.open_key_writable(&key);
-    let deleted = match redis_key.get_value::<RedisJSON>(&REDIS_JSON_TYPE)? {
-        Some(doc) => {
-            if path == "$" {
-                redis_key.delete()?;
-                1
-            } else {
-                doc.delete_path(&path)?
-            }
-        }
-        None => 0,
-    };
-
-    // no need to notify or replicate if nothing was deleted
-    if deleted > 0 {
-        ctx.notify_keyspace_event(NotifyEvent::MODULE, "json.del", key.as_str());
-        ctx.replicate_verbatim();
-    }
-
-    Ok(deleted.into())
-}
->>>>>>> 20d3fcf2
+            }
+        }
 
         ///
         /// JSON.GET <key>
@@ -201,7 +86,6 @@
                 Some(mngr) => commands::command_json_get(mngr, ctx, args),
                 None => commands::command_json_get(manager::RedisJsonKeyManager, ctx, args),
 
-<<<<<<< HEAD
             }
         }
 
@@ -214,71 +98,6 @@
             match m {
                 Some(mngr) => commands::command_json_set(mngr, ctx, args),
                 None => commands::command_json_set(manager::RedisJsonKeyManager, ctx, args),
-=======
-    let redis_key = ctx.open_key_writable(&key);
-    let current = redis_key.get_value::<RedisJSON>(&REDIS_JSON_TYPE)?;
-
-    match (current, set_option) {
-        (Some(ref mut doc), ref op) => {
-            if doc.set_value(&value, &path, op, format)? {
-                ctx.notify_keyspace_event(NotifyEvent::MODULE, "json.set", key.as_str());
-                ctx.replicate_verbatim();
-                REDIS_OK
-            } else {
-                Ok(RedisValue::Null)
-            }
-        }
-        (None, SetOptions::AlreadyExists) => Ok(RedisValue::Null),
-        (None, _) => {
-            let doc = RedisJSON::from_str(&value, format)?;
-            if path == "$" {
-                redis_key.set_value(&REDIS_JSON_TYPE, doc)?;
-                ctx.notify_keyspace_event(NotifyEvent::MODULE, "json.set", key.as_str());
-                ctx.replicate_verbatim();
-                REDIS_OK
-            } else {
-                Err(RedisError::Str(
-                    "ERR new objects must be created at the root",
-                ))
-            }
-        }
-    }
-}
-
-///
-/// JSON.GET <key>
-///         [INDENT indentation-string]
-///         [NEWLINE line-break-string]
-///         [SPACE space-string]
-///         [path ...]
-///
-/// TODO add support for multi path
-fn json_get(ctx: &Context, args: Vec<String>) -> RedisResult {
-    let mut args = args.into_iter().skip(1);
-    let key = args.next_string()?;
-
-    let mut paths: Vec<Path> = vec![];
-    let mut format = Format::JSON;
-    let mut indent = String::new();
-    let mut space = String::new();
-    let mut newline = String::new();
-    while let Ok(arg) = args.next_string() {
-        match arg {
-            // fast way to consider arg a path by using the max length of all possible subcommands
-            // See #390 for the comparison of this function with/without this optimization
-            arg if arg.len() > JSONGET_SUBCOMMANDS_MAXSTRLEN => paths.push(Path::new(arg)),
-            arg if arg.eq_ignore_ascii_case(CMD_ARG_INDENT) => indent = args.next_string()?,
-            arg if arg.eq_ignore_ascii_case(CMD_ARG_NEWLINE) => newline = args.next_string()?,
-            arg if arg.eq_ignore_ascii_case(CMD_ARG_SPACE) => space = args.next_string()?,
-            // Silently ignore. Compatibility with ReJSON v1.0 which has this option. See #168 TODO add support
-            arg if arg.eq_ignore_ascii_case(CMD_ARG_NOESCAPE) => continue,
-            arg if arg.eq_ignore_ascii_case(CMD_ARG_FORMAT) => {
-                format = Format::from_str(args.next_string()?.as_str())?
-            }
-            _ => paths.push(Path::new(arg)),
-        };
-    }
->>>>>>> 20d3fcf2
 
             }
         }
@@ -293,29 +112,8 @@
                 Some(mngr) => commands::command_json_mget(mngr, ctx, args),
                 None => commands::command_json_mget(manager::RedisJsonKeyManager, ctx, args),
 
-<<<<<<< HEAD
-            }
-        }
-=======
-    args.last().ok_or(RedisError::WrongArity).and_then(|path| {
-        let path = backwards_compat_path(path.to_string());
-        let keys = &args[1..args.len() - 1];
-
-        let results: Result<Vec<RedisValue>, RedisError> = keys
-            .iter()
-            .map(|key| {
-                ctx.open_key(key)
-                    .get_value::<RedisJSON>(&REDIS_JSON_TYPE)?
-                    .map(|doc| doc.to_string(&path, Format::JSON))
-                    .transpose()
-                    .map_or_else(|_| Ok(RedisValue::Null), |v| Ok(v.into()))
-            })
-            .collect();
-
-        Ok(results?.into())
-    })
-}
->>>>>>> 20d3fcf2
+            }
+        }
 
         ///
         /// JSON.STRLEN <key> [path]
@@ -330,7 +128,6 @@
             }
         }
 
-<<<<<<< HEAD
         ///
         /// JSON.TYPE <key> [path]
         ///
@@ -353,103 +150,6 @@
             match m {
                 Some(mngr) => commands::command_json_num_incrby(mngr, ctx, args),
                 None => commands::command_json_num_incrby(manager::RedisJsonKeyManager, ctx, args),
-=======
-///
-/// JSON.NUMINCRBY <key> <path> <number>
-///
-fn json_num_incrby(ctx: &Context, args: Vec<String>) -> RedisResult {
-    json_num_op(
-        ctx,
-        "json.numincrby",
-        args,
-        |i1, i2| i1 + i2,
-        |f1, f2| f1 + f2,
-    )
-}
-
-///
-/// JSON.NUMMULTBY <key> <path> <number>
-///
-fn json_num_multby(ctx: &Context, args: Vec<String>) -> RedisResult {
-    json_num_op(
-        ctx,
-        "json.nummultby",
-        args,
-        |i1, i2| i1 * i2,
-        |f1, f2| f1 * f2,
-    )
-}
-
-//
-/// JSON.TOGGLE <key> <path>
-fn json_bool_toggle(ctx: &Context, args: Vec<String>) -> RedisResult {
-    let mut args = args.into_iter().skip(1);
-    let key = args.next_string()?;
-    let path = backwards_compat_path(args.next_string()?);
-    let redis_key = ctx.open_key_writable(&key);
-
-    redis_key
-        .get_value::<RedisJSON>(&REDIS_JSON_TYPE)?
-        .ok_or_else(RedisError::nonexistent_key)
-        .and_then(|doc| {
-            doc.value_op(
-                &path,
-                |value| {
-                    value
-                        .as_bool()
-                        .ok_or_else(|| err_json(value, "boolean"))
-                        .map(|curr| {
-                            let result = curr ^ true;
-                            Value::Bool(result)
-                        })
-                },
-                |result| Ok(result.to_string().into()),
-            )
-            .map_err(|e| e.into())
-        })
-        .map(|v: RedisValue| {
-            ctx.notify_keyspace_event(NotifyEvent::MODULE, "json.toggle", key.as_str());
-            ctx.replicate_verbatim();
-            v
-        })
-}
-fn json_num_op<I, F>(
-    ctx: &Context,
-    cmd: &str,
-    args: Vec<String>,
-    op_i64: I,
-    op_f64: F,
-) -> RedisResult
-where
-    I: Fn(i64, i64) -> i64,
-    F: Fn(f64, f64) -> f64,
-{
-    let mut args = args.into_iter().skip(1);
-
-    let key = args.next_string()?;
-    let path = backwards_compat_path(args.next_string()?);
-    let number = args.next_string()?;
-
-    let redis_key = ctx.open_key_writable(&key);
-
-    redis_key
-        .get_value::<RedisJSON>(&REDIS_JSON_TYPE)?
-        .ok_or_else(RedisError::nonexistent_key)
-        .and_then(|doc| {
-            doc.value_op(
-                &path,
-                |value| do_json_num_op(&number, value, &op_i64, &op_f64),
-                |result| Ok(result.to_string().into()),
-            )
-            .map_err(|e| e.into())
-        })
-        .map(|v: RedisValue| {
-            ctx.notify_keyspace_event(NotifyEvent::MODULE, cmd, key.as_str());
-            ctx.replicate_verbatim();
-            v
-        })
-}
->>>>>>> 20d3fcf2
 
             }
         }
@@ -467,7 +167,6 @@
             }
         }
 
-<<<<<<< HEAD
         ///
         /// JSON.NUMPOWBY <key> <path> <number>
         ///
@@ -477,32 +176,6 @@
             match m {
                 Some(mngr) => commands::command_json_num_powby(mngr, ctx, args),
                 None => commands::command_json_num_powby(manager::RedisJsonKeyManager, ctx, args),
-=======
-    let redis_key = ctx.open_key_writable(&key);
-
-    redis_key
-        .get_value::<RedisJSON>(&REDIS_JSON_TYPE)?
-        .ok_or_else(RedisError::nonexistent_key)
-        .and_then(|doc| {
-            doc.value_op(
-                &path,
-                |value| do_json_str_append(&json, value),
-                |result| {
-                    Ok(result
-                        .as_str()
-                        .map_or(usize::MAX, |result| result.len())
-                        .into())
-                },
-            )
-            .map_err(|e| e.into())
-        })
-        .map(|v: RedisValue| {
-            ctx.notify_keyspace_event(NotifyEvent::MODULE, "json.strappend", key.as_str());
-            ctx.replicate_verbatim();
-            v
-        })
-}
->>>>>>> 20d3fcf2
 
             }
         }
@@ -515,47 +188,8 @@
                 Some(mngr) => commands::command_json_bool_toggle(mngr, ctx, args),
                 None => commands::command_json_bool_toggle(manager::RedisJsonKeyManager, ctx, args),
 
-<<<<<<< HEAD
-            }
-        }
-=======
-///
-/// JSON.ARRAPPEND <key> <path> <json> [json ...]
-///
-fn json_arr_append(ctx: &Context, args: Vec<String>) -> RedisResult {
-    let mut args = args.into_iter().skip(1).peekable();
-
-    let key = args.next_string()?;
-    let path = backwards_compat_path(args.next_string()?);
-
-    // We require at least one JSON item to append
-    args.peek().ok_or(RedisError::WrongArity)?;
-
-    let redis_key = ctx.open_key_writable(&key);
-
-    redis_key
-        .get_value::<RedisJSON>(&REDIS_JSON_TYPE)?
-        .ok_or_else(RedisError::nonexistent_key)
-        .and_then(|doc| {
-            doc.value_op(
-                &path,
-                |value| do_json_arr_append(args.clone(), value),
-                |result| {
-                    Ok(result
-                        .as_array()
-                        .map_or(usize::MAX, |result| result.len())
-                        .into())
-                },
-            )
-            .map_err(|e| e.into())
-        })
-        .map(|v: RedisValue| {
-            ctx.notify_keyspace_event(NotifyEvent::MODULE, "json.arrappend", key.as_str());
-            ctx.replicate_verbatim();
-            v
-        })
-}
->>>>>>> 20d3fcf2
+            }
+        }
 
         ///
         /// JSON.STRAPPEND <key> [path] <json-string>
@@ -623,7 +257,6 @@
             }
         }
 
-<<<<<<< HEAD
         ///
         /// JSON.ARRPOP <key> [path [index]]
         ///
@@ -633,45 +266,6 @@
             match m {
                 Some(mngr) => commands::command_json_arr_pop(mngr, ctx, args),
                 None => commands::command_json_arr_pop(manager::RedisJsonKeyManager, ctx, args),
-=======
-///
-/// JSON.ARRINSERT <key> <path> <index> <json> [json ...]
-///
-fn json_arr_insert(ctx: &Context, args: Vec<String>) -> RedisResult {
-    let mut args = args.into_iter().skip(1).peekable();
-
-    let key = args.next_string()?;
-    let path = backwards_compat_path(args.next_string()?);
-    let index = args.next_i64()?;
-
-    // We require at least one JSON item to append
-    args.peek().ok_or(RedisError::WrongArity)?;
-
-    let redis_key = ctx.open_key_writable(&key);
-
-    redis_key
-        .get_value::<RedisJSON>(&REDIS_JSON_TYPE)?
-        .ok_or_else(RedisError::nonexistent_key)
-        .and_then(|doc| {
-            doc.value_op(
-                &path,
-                |value| do_json_arr_insert(args.clone(), index, value),
-                |result| {
-                    Ok(result
-                        .as_array()
-                        .map_or(usize::MAX, |result| result.len())
-                        .into())
-                },
-            )
-            .map_err(|e| e.into())
-        })
-        .map(|v: RedisValue| {
-            ctx.notify_keyspace_event(NotifyEvent::MODULE, "json.arrinsert", key.as_str());
-            ctx.replicate_verbatim();
-            v
-        })
-}
->>>>>>> 20d3fcf2
 
             }
         }
@@ -686,7 +280,6 @@
                 Some(mngr) => commands::command_json_arr_trim(mngr, ctx, args),
                 None => commands::command_json_arr_trim(manager::RedisJsonKeyManager, ctx, args),
 
-<<<<<<< HEAD
             }
         }
 
@@ -699,113 +292,6 @@
             match m {
                 Some(mngr) => commands::command_json_obj_keys(mngr, ctx, args),
                 None => commands::command_json_obj_keys(manager::RedisJsonKeyManager, ctx, args),
-=======
-///
-/// JSON.ARRPOP <key> [path [index]]
-///
-fn json_arr_pop(ctx: &Context, args: Vec<String>) -> RedisResult {
-    let mut args = args.into_iter().skip(1);
-
-    let key = args.next_string()?;
-
-    let (path, index) = args
-        .next()
-        .map(|p| {
-            let path = backwards_compat_path(p);
-            let index = args.next_i64().unwrap_or(-1);
-            (path, index)
-        })
-        .unwrap_or((JSON_ROOT_PATH.to_string(), i64::MAX));
-
-    let redis_key = ctx.open_key_writable(&key);
-    let mut res = None;
-
-    redis_key
-        .get_value::<RedisJSON>(&REDIS_JSON_TYPE)?
-        .ok_or_else(RedisError::nonexistent_key)
-        .and_then(|doc| {
-            doc.value_op(
-                &path,
-                |value| do_json_arr_pop(index, &mut res, value),
-                |_result| {
-                    Ok(()) // fake result doesn't use it uses `res` instead
-                },
-            )
-            .map_err(|e| e.into())
-        })
-        .map(|v| {
-            ctx.notify_keyspace_event(NotifyEvent::MODULE, "json.arrpop", key.as_str());
-            ctx.replicate_verbatim();
-            v
-        })?;
-
-    let result = match res {
-        None => ().into(),
-        Some(r) => RedisJSON::serialize(&r, Format::JSON)?.into(),
-    };
-    Ok(result)
-}
-
-fn do_json_arr_pop(index: i64, res: &mut Option<Value>, value: &mut Value) -> Result<Value, Error> {
-    if let Some(array) = value.as_array() {
-        if array.is_empty() {
-            *res = None;
-            return Ok(value.clone());
-        }
-
-        // Verify legel index in bounds
-        let len = array.len() as i64;
-        let index = if index < 0 {
-            0.max(len + index)
-        } else {
-            index.min(len - 1)
-        } as usize;
-
-        let mut new_value = value.take();
-        let curr = new_value.as_array_mut().unwrap();
-        *res = Some(curr.remove(index as usize));
-        Ok(new_value)
-    } else {
-        Err(err_json(value, "array"))
-    }
-}
-
-///
-/// JSON.ARRTRIM <key> <path> <start> <stop>
-///
-fn json_arr_trim(ctx: &Context, args: Vec<String>) -> RedisResult {
-    let mut args = args.into_iter().skip(1);
-
-    let key = args.next_string()?;
-    let path = backwards_compat_path(args.next_string()?);
-    let start = args.next_i64()?;
-    let stop = args.next_i64()?;
-
-    let redis_key = ctx.open_key_writable(&key);
-
-    redis_key
-        .get_value::<RedisJSON>(&REDIS_JSON_TYPE)?
-        .ok_or_else(RedisError::nonexistent_key)
-        .and_then(|doc| {
-            doc.value_op(
-                &path,
-                |value| do_json_arr_trim(start, stop, value),
-                |result| {
-                    Ok(result
-                        .as_array()
-                        .map_or(usize::MAX, |result| result.len())
-                        .into())
-                },
-            )
-            .map_err(|e| e.into())
-        })
-        .map(|v: RedisValue| {
-            ctx.notify_keyspace_event(NotifyEvent::MODULE, "json.arrtrim", key.as_str());
-            ctx.replicate_verbatim();
-            v
-        })
-}
->>>>>>> 20d3fcf2
 
             }
         }
@@ -853,7 +339,6 @@
             }
         }
 
-<<<<<<< HEAD
         ///
         /// JSON.RESP <key> [path]
         ///
@@ -863,25 +348,6 @@
             match m {
                 Some(mngr) => commands::command_json_resp(mngr, ctx, args),
                 None => commands::command_json_resp(manager::RedisJsonKeyManager, ctx, args),
-=======
-///
-/// JSON.RESP <key> [path]
-///
-fn json_resp(ctx: &Context, args: Vec<String>) -> RedisResult {
-    let mut args = args.into_iter().skip(1);
-
-    let key = args.next_string()?;
-    let path = args
-        .next_string()
-        .map_or_else(|_| JSON_ROOT_PATH.to_string(), backwards_compat_path);
-
-    let key = ctx.open_key(&key);
-    match key.get_value::<RedisJSON>(&REDIS_JSON_TYPE)? {
-        Some(doc) => Ok(resp_serialize(doc.get_first(&path)?)),
-        None => Ok(RedisValue::Null),
-    }
-}
->>>>>>> 20d3fcf2
 
             }
         }
@@ -944,43 +410,8 @@
     }
 }
 
-<<<<<<< HEAD
 #[cfg(not(feature = "as-library"))]
 fn pre_command(_ctx: &Context, _args: &Vec<String>) {}
-=======
-fn json_len<F: Fn(&RedisJSON, &String) -> Result<usize, Error>>(
-    ctx: &Context,
-    args: Vec<String>,
-    fun: F,
-) -> RedisResult {
-    let mut args = args.into_iter().skip(1);
-    let key = args.next_string()?;
-    let path = backwards_compat_path(args.next_string()?);
-
-    let key = ctx.open_key(&key);
-    let length = match key.get_value::<RedisJSON>(&REDIS_JSON_TYPE)? {
-        Some(doc) => fun(&doc, &path)?.into(),
-        None => RedisValue::Null,
-    };
-
-    Ok(length)
-}
-
-fn json_cache_info(_ctx: &Context, _args: Vec<String>) -> RedisResult {
-    Err(RedisError::Str("Command was not implemented"))
-}
-
-fn json_cache_init(_ctx: &Context, _args: Vec<String>) -> RedisResult {
-    Err(RedisError::Str("Command was not implemented"))
-}
-
-fn init(ctx: &Context, _args: &Vec<String>) -> rawmod::Status {
-    export_shared_api(ctx);
-    rawmod::Status::Ok
-}
-
-///////////////////////////////////////////////////////////////////////////////////////////////
->>>>>>> 20d3fcf2
 
 #[cfg(not(feature = "as-library"))]
 redis_json_module_create! {
@@ -988,37 +419,4 @@
     pre_command_function: pre_command,
     get_manage: Some(manager::RedisJsonKeyManager),
     version: 99_99_99,
-<<<<<<< HEAD
-=======
-    data_types: [
-        REDIS_JSON_TYPE,
-    ],
-    init: init,
-    commands: [
-        ["json.del", json_del, "write", 1,1,1],
-        ["json.get", json_get, "readonly", 1,1,1],
-        ["json.mget", json_mget, "readonly", 1,1,1],
-        ["json.set", json_set, "write deny-oom", 1,1,1],
-        ["json.type", json_type, "readonly", 1,1,1],
-        ["json.numincrby", json_num_incrby, "write", 1,1,1],
-        ["json.toggle", json_bool_toggle, "write deny-oom", 1,1,1],
-        ["json.nummultby", json_num_multby, "write", 1,1,1],
-        ["json.strappend", json_str_append, "write deny-oom", 1,1,1],
-        ["json.strlen", json_str_len, "readonly", 1,1,1],
-        ["json.arrappend", json_arr_append, "write deny-oom", 1,1,1],
-        ["json.arrindex", json_arr_index, "readonly", 1,1,1],
-        ["json.arrinsert", json_arr_insert, "write deny-oom", 1,1,1],
-        ["json.arrlen", json_arr_len, "readonly", 1,1,1],
-        ["json.arrpop", json_arr_pop, "write", 1,1,1],
-        ["json.arrtrim", json_arr_trim, "write", 1,1,1],
-        ["json.objkeys", json_obj_keys, "readonly", 1,1,1],
-        ["json.objlen", json_obj_len, "readonly", 1,1,1],
-        ["json.clear", json_clear, "write", 1,1,1],
-        ["json.debug", json_debug, "readonly", 1,1,1],
-        ["json.forget", json_del, "write", 1,1,1],
-        ["json.resp", json_resp, "readonly", 1,1,1],
-        ["json._cacheinfo", json_cache_info, "readonly", 1,1,1],
-        ["json._cacheinit", json_cache_init, "write", 1,1,1],
-    ],
->>>>>>> 20d3fcf2
 }