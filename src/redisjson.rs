// RedisJSON Redis module.
//
// Translate between JSON and tree of Redis objects:
// User-provided JSON is converted to a tree. This tree is stored transparently in Redis.
// It can be operated on (e.g. INCR) and serialized back to JSON.

use crate::backward;
use crate::c_api::JSONType;
use crate::error::Error;
use crate::formatter::RedisJsonFormatter;
use crate::nodevisitor::{StaticPathElement, StaticPathParser, VisitStatus};
use crate::REDIS_JSON_TYPE_VERSION;
use jsonpath_lib::select::json_node::JsonValueUpdater;
use jsonpath_lib::select::{Selector, SelectorMut};

use bson::decode_document;
// use index::schema_map; todo: is this needed? it breaks the build!!!
use redis_module::raw::{self, Status};
use serde::Serialize;
use serde_json::{Map, Value};
use std::io::Cursor;
use std::mem;
use std::os::raw::{c_int, c_void};

#[derive(Debug, PartialEq)]
pub enum SetOptions {
    NotExists,
    AlreadyExists,
    None,
}

#[derive(Debug, PartialEq)]
pub enum Format {
    JSON,
    BSON,
}
impl Format {
    pub fn from_str(s: &str) -> Result<Format, Error> {
        match s {
            "JSON" => Ok(Format::JSON),
            "BSON" => Ok(Format::BSON),
            _ => Err("ERR wrong format".into()),
        }
    }
}

///
/// Backwards compatibility convertor for RedisJSON 1.x clients
///
pub struct Path {
    pub path: String,
    pub fixed: String,
}

impl Path {
    pub fn new(path: String) -> Path {
        let mut fixed = path.clone();
        if !fixed.starts_with('$') {
            if fixed == "." {
                fixed.replace_range(..1, "$");
            } else if fixed.starts_with('.') {
                fixed.insert(0, '$');
            } else {
                fixed.insert_str(0, "$.");
            }
        }
        Path { path, fixed }
    }
}

#[derive(Debug)]
pub struct RedisJSON {
<<<<<<< HEAD
=======
    //FIXME: make private and expose array/object Values without requiring a path
>>>>>>> 20d3fcf2
    pub data: Value,
}

impl RedisJSON {
    pub fn parse_str(data: &str, format: Format) -> Result<Value, Error> {
        match format {
            Format::JSON => Ok(serde_json::from_str(data)?),
            Format::BSON => decode_document(&mut Cursor::new(data.as_bytes()))
                .map(|docs| {
                    let v = if !docs.is_empty() {
                        docs.iter()
                            .next()
                            .map_or_else(|| Value::Null, |(_, b)| b.clone().into())
                    } else {
                        Value::Null
                    };
                    Ok(v)
                })
                .unwrap_or_else(|e| Err(e.to_string().into())),
        }
    }

    pub fn from_str(data: &str, format: Format) -> Result<Self, Error> {
        let value = RedisJSON::parse_str(data, format)?;
        Ok(Self { data: value })
    }

    fn add_value(&mut self, path: &str, value: Value) -> Result<bool, Error> {
        let mut parsed_static_path = StaticPathParser::check(path)?;

        if parsed_static_path.valid != VisitStatus::Valid {
            return Err("Err: wrong static path".into());
        }
        if parsed_static_path.static_path_elements.len() < 2 {
            return Err("Err: path must end with object key to set".into());
        }

        if let StaticPathElement::ObjectKey(key) =
            parsed_static_path.static_path_elements.pop().unwrap()
        {
            if let StaticPathElement::Root = parsed_static_path.static_path_elements.last().unwrap()
            {
                // Adding to the root, can't use jsonpath_lib::replace_with
                let mut current_data = self.data.take();
                let res = if let Value::Object(ref mut map) = current_data {
                    if map.contains_key(&key) {
                        false
                    } else {
                        map.insert(key, value);
                        true
                    }
                } else {
                    false
                };
                self.data = current_data;
                Ok(res)
            } else {
                // Adding somewhere in existing object, use jsonpath_lib::replace_with
                let mut set = false;
                let mut selector = SelectorMut::default();
                if let Err(e) = selector.str_path(
                    &parsed_static_path
                        .static_path_elements
                        .iter()
                        .map(|e| e.to_string())
                        .collect::<Vec<String>>()
                        .join(""),
                ) {
                    return Err(e.into());
                }
                selector.value(&mut self.data);
                let mut updater = JsonValueUpdater::new(|mut ret| {
                    if let Value::Object(ref mut map) = ret {
                        if map.contains_key(&key) {
                            set = false;
                        } else {
                            map.insert(key.to_string(), value.clone());
                            set = true;
                        }
                    }
                    Some(ret)
                });
                selector.replace_with(&mut updater)?;
                Ok(set)
            }
        } else {
            Err("Err: path not an object".into())
        }
    }

    pub fn set_value(
        &mut self,
        data: &str,
        path: &str,
        option: &SetOptions,
        format: Format,
    ) -> Result<bool, Error> {
        let json: Value = RedisJSON::parse_str(data, format)?;
        if path == "$" {
            if SetOptions::NotExists == *option {
                Ok(false)
            } else {
                self.data = json;
                Ok(true)
            }
        } else {
            let mut replaced = false;
            if SetOptions::NotExists != *option {
                self.data = jsonpath_lib::replace_with(self.data.take(), path, |_v| {
                    replaced = true;
                    Some(json.clone())
                })?;
            }
            if replaced {
                Ok(true)
            } else if SetOptions::AlreadyExists != *option {
                self.add_value(path, json)
            } else {
                Ok(false)
            }
        }
    }

    pub fn delete_path(&mut self, path: &str) -> Result<usize, Error> {
        let mut deleted = 0;
        self.data = jsonpath_lib::replace_with(self.data.take(), path, |v| {
            if !v.is_null() {
                deleted += 1; // might delete more than a single value
            }
            None
        })?;
        Ok(deleted)
    }

    pub fn clear(&mut self, path: &str) -> Result<usize, Error> {
        let current_data = self.data.take();
        let mut cleared = 0;

        let clear_func = &mut |v| match v {
            Value::Object(mut obj) => {
                obj.clear();
                cleared += 1;
                Some(Value::from(obj))
            }
            Value::Array(mut arr) => {
                arr.clear();
                cleared += 1;
                Some(Value::from(arr))
            }
            _ => Some(v),
        };

        self.data = if path == "$" {
            clear_func(current_data).unwrap()
        } else {
            jsonpath_lib::replace_with(current_data, path, clear_func)?
        };
        Ok(cleared)
    }
    pub fn to_string(&self, path: &str, format: Format) -> Result<String, Error> {
        let results = self.get_first(path)?;
        Self::serialize(results, format)
    }

    pub fn serialize(results: &Value, format: Format) -> Result<String, Error> {
        let res = match format {
            Format::JSON => serde_json::to_string(results)?,
            Format::BSON => return Err("Soon to come...".into()), //results.into() as Bson,
        };
        Ok(res)
    }

    pub fn to_json(
        &self,
        paths: &mut Vec<Path>,
        indent: String,
        newline: String,
        space: String,
        format: Format,
    ) -> Result<String, Error> {
        let temp_doc;
        let res = if paths.len() > 1 {
            // TODO: Creating a temp doc here duplicates memory usage. This can be very memory inefficient.
            // A better way would be to create a doc of references to the original doc but no current support
            // in serde_json. I'm going for this implementation anyway because serde_json isn't supposed to be
            // memory efficient and we're using it anyway. See https://github.com/serde-rs/json/issues/635.
            temp_doc = Value::Object(paths.drain(..).fold(Map::new(), |mut acc, path| {
                let mut selector = Selector::new();
                selector.value(&self.data);
                if let Err(_) = selector.str_path(&path.fixed) {
                    return acc;
                }
                let value = match selector.select() {
                    Ok(s) => match s.first() {
                        Some(v) => v,
                        None => &Value::Null,
                    },
                    Err(_) => &Value::Null,
                };
                acc.insert(path.path, (*value).clone());
                acc
            }));
            &temp_doc
        } else {
            self.get_first(&paths[0].fixed)?
        };

        match format {
            Format::JSON => {
                let formatter = RedisJsonFormatter::new(
                    indent.as_bytes(),
                    space.as_bytes(),
                    newline.as_bytes(),
                );

                let mut out = serde_json::Serializer::with_formatter(Vec::new(), formatter);
                res.serialize(&mut out).unwrap();
                Ok(String::from_utf8(out.into_inner()).unwrap())
            }
            Format::BSON => Err("Soon to come...".into()), //results.into() as Bson,
        }
    }

    pub fn str_len(&self, path: &str) -> Result<usize, Error> {
        self.get_first(path)?
            .as_str()
            .ok_or_else(|| "ERR wrong type of path value".into())
            .map(|s| s.len())
    }

    pub fn arr_len(&self, path: &str) -> Result<usize, Error> {
        self.get_first(path)?
            .as_array()
            .ok_or_else(|| "ERR wrong type of path value".into())
            .map(|arr| arr.len())
    }

    pub fn obj_len(&self, path: &str) -> Result<usize, Error> {
        self.get_first(path)?
            .as_object()
            .ok_or_else(|| "ERR wrong type of path value".into())
            .map(|obj| obj.len())
    }

    pub fn obj_keys<'a>(&'a self, path: &'a str) -> Result<Vec<&'a String>, Error> {
        self.get_first(path)?
            .as_object()
            .ok_or_else(|| "ERR wrong type of path value".into())
            .map(|obj| obj.keys().collect())
    }

    pub fn arr_index(&self, path: &str, scalar: &str, start: i64, end: i64) -> Result<i64, Error> {
        if let Value::Array(arr) = self.get_first(path)? {
            // end=-1/0 means INFINITY to support backward with RedisJSON
            if arr.is_empty() || end < -1 {
                return Ok(-1);
            }
            let v: Value = serde_json::from_str(scalar)?;

            let len = arr.len() as i64;

            // Normalize start
            let start = if start < 0 {
                0.max(len + start)
            } else {
                // start >= 0
                start.min(len - 1)
            };

            // Normalize end
            let end = match end {
                0 => len,
                e if e < 0 => len + end,
                _ => end.min(len),
            };

            if end < start {
                // don't search at all
                return Ok(-1);
            }

            let slice = &arr[start as usize..end as usize];

            match slice.iter().position(|r| r == &v) {
                Some(i) => Ok((start as usize + i) as i64),
                None => Ok(-1),
            }
        } else {
            Ok(-1)
        }
    }

    pub fn get_type(&self, path: &str) -> Result<String, Error> {
        let s = RedisJSON::value_name(self.get_first(path)?);
        Ok(s.to_string())
    }

    pub fn value_name(value: &Value) -> &str {
        match value {
            Value::Null => "null",
            Value::Bool(_) => "boolean",
            Value::Number(n) => {
                if n.is_f64() {
                    "number"
                } else {
                    "integer"
                }
            }
            Value::String(_) => "string",
            Value::Array(_) => "array",
            Value::Object(_) => "object",
        }
    }

    pub fn get_type_and_size(data: &Value) -> (JSONType, libc::size_t) {
        match data {
            Value::Null => (JSONType::Null, 0),
            Value::Bool(_) => (JSONType::Bool, 0),
            Value::Number(n) => {
                if n.is_f64() {
                    (JSONType::Double, 0)
                } else {
                    (JSONType::Int, 0)
                }
            }
            Value::String(_) => (JSONType::String, 0),
            Value::Array(arr) => (JSONType::Array, arr.len()),
            Value::Object(map) => (JSONType::Object, map.len()),
        }
    }

    pub fn value_op<F, R, T>(&mut self, path: &str, mut op_fun: F, res_func: R) -> Result<T, Error>
    where
        F: FnMut(&mut Value) -> Result<Value, Error>,
        R: Fn(&Value) -> Result<T, Error>,
    {
        let mut errors = vec![];
        let mut result = None;

        // A wrapper function that is called by replace_with
        // calls op_fun and then res_func
        let mut collect_fun = |mut value: Value| {
            op_fun(&mut value)
                .and_then(|new_value| {
                    // after calling op_fun calling res_func
                    // to prepae the command result
                    res_func(&new_value).map(|res| {
                        result = Some(res);
                        new_value
                    })
                })
                .map_err(|e| {
                    errors.push(e);
                })
                .unwrap_or(value)
        };

        if path == "$" {
            // root needs special handling
            self.data = collect_fun(self.data.take());
        } else {
            match SelectorMut::new().str_path(path) {
                Ok(selector) => {
                    let mut updater = JsonValueUpdater::new(|v| Some(collect_fun(v)));
                    let replace_result = selector.value(&mut self.data).replace_with(&mut updater);

                    if let Err(e) = replace_result {
                        errors.push(e.into());
                    }
                }
                Err(e) => {
                    errors.push(e.into());
                }
            }
        };

        match errors.len() {
            0 => match result {
                Some(r) => Ok(r),
                None => Err(format!("Path '{}' does not exist", path).into()),
            },
            1 => Err(errors.remove(0)),
            _ => Err(errors.into_iter().map(|e| e.msg).collect::<String>().into()),
        }
    }

    pub fn get_memory<'a>(&'a self, path: &'a str) -> Result<usize, Error> {
        // TODO add better calculation, handle wrappers, internals and length
        let res = match self.get_first(path)? {
            Value::Null => 0,
            Value::Bool(v) => mem::size_of_val(v),
            Value::Number(v) => mem::size_of_val(v),
            Value::String(v) => mem::size_of_val(v),
            Value::Array(v) => mem::size_of_val(v),
            Value::Object(v) => mem::size_of_val(v),
        };
        Ok(res)
    }

    pub fn get_first<'a>(&'a self, path: &'a str) -> Result<&'a Value, Error> {
        let results = self.get_values(path)?;
        match results.first() {
            Some(s) => Ok(s),
            None => Err("ERR path does not exist".into()),
        }
    }

    pub fn get_values<'a>(&'a self, path: &'a str) -> Result<Vec<&'a Value>, Error> {
        let mut selector = Selector::new();
        selector.str_path(path)?;
        selector.value(&self.data);
        let results = selector.select()?;
        Ok(results)
    }
}

pub mod type_methods {
    use super::*;

    #[allow(non_snake_case, unused)]
    pub extern "C" fn rdb_load(rdb: *mut raw::RedisModuleIO, encver: c_int) -> *mut c_void {
        let json = match encver {
            0 => RedisJSON {
                data: backward::json_rdb_load(rdb),
            },
            2 => {
                let data = raw::load_string(rdb);
                // Backward support for modules that had AUX field for RediSarch
                // TODO remove in future versions
                if raw::load_unsigned(rdb) > 0 {
                    raw::load_string(rdb);
                    raw::load_string(rdb);
                }
                RedisJSON::from_str(&data, Format::JSON).unwrap()
            }
            3 => {
                let data = raw::load_string(rdb);
                RedisJSON::from_str(&data, Format::JSON).unwrap()
            }
            _ => panic!("Can't load old RedisJSON RDB"),
        };
        Box::into_raw(Box::new(json)) as *mut c_void
    }

    #[allow(non_snake_case, unused)]
    pub unsafe extern "C" fn free(value: *mut c_void) {
        let json = value as *mut RedisJSON;

        // Take ownership of the data from Redis (causing it to be dropped when we return)
        Box::from_raw(json);
    }

    #[allow(non_snake_case, unused)]
    pub unsafe extern "C" fn rdb_save(rdb: *mut raw::RedisModuleIO, value: *mut c_void) {
        let json = &*(value as *mut RedisJSON);
        raw::save_string(rdb, &json.data.to_string());
    }

    #[allow(non_snake_case, unused)]
    pub unsafe extern "C" fn aux_load(rdb: *mut raw::RedisModuleIO, encver: i32, when: i32) -> i32 {
        if (encver > REDIS_JSON_TYPE_VERSION) {
            return Status::Err as i32; // could not load rdb created with higher RedisJSON version!
        }

        // Backward support for modules that had AUX field for RediSarch
        // TODO remove in future versions
        if (encver == 2 && when == raw::Aux::Before as i32) {
            let map_size = raw::load_unsigned(rdb);
            for _ in 0..map_size {
                let index_name = raw::load_string(rdb);
                let fields_size = raw::load_unsigned(rdb);
                for _ in 0..fields_size {
                    let field_name = raw::load_string(rdb);
                    let path = raw::load_string(rdb);
                    // index::add_field(&index_name, &field_name, &path);
                }
            }
        }

        Status::Ok as i32
    }
}<|MERGE_RESOLUTION|>--- conflicted
+++ resolved
@@ -70,10 +70,7 @@
 
 #[derive(Debug)]
 pub struct RedisJSON {
-<<<<<<< HEAD
-=======
     //FIXME: make private and expose array/object Values without requiring a path
->>>>>>> 20d3fcf2
     pub data: Value,
 }
 
