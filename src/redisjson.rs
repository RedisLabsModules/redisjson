// RedisJSON Redis module.
//
// Translate between JSON and tree of Redis objects:
// User-provided JSON is converted to a tree. This tree is stored transparently in Redis.
// It can be operated on (e.g. INCR) and serialized back to JSON.

use crate::backward;
use crate::c_api::JSONType;
use crate::error::Error;
use crate::nodevisitor::{StaticPathElement, StaticPathParser, VisitStatus};
use crate::REDIS_JSON_TYPE_VERSION;
use jsonpath_lib::select::json_node::JsonValueUpdater;
use jsonpath_lib::select::{Selector, SelectorMut};

use bson::decode_document;
use redis_module::raw::{self, Status};
use serde_json::Value;
use std::io::Cursor;
use std::mem;
use std::os::raw::{c_int, c_void};

#[derive(Debug, PartialEq)]
pub enum SetOptions {
    NotExists,
    AlreadyExists,
    None,
}

#[derive(Debug, PartialEq)]
pub enum Format {
    JSON,
    BSON,
}
impl Format {
    pub fn from_str(s: &str) -> Result<Format, Error> {
        match s {
            "JSON" => Ok(Format::JSON),
            "BSON" => Ok(Format::BSON),
            _ => Err("ERR wrong format".into()),
        }
    }
}

///
/// Backwards compatibility convertor for RedisJSON 1.x clients
///
pub struct Path {
    pub path: String,
    pub fixed: String,
    pub is_legacy: bool,
}

impl Path {
    pub fn new(path: String) -> Path {
        let mut fixed = path.clone();
        let mut is_legacy = false;
        if !fixed.starts_with('$') {
            is_legacy = true;
            if fixed == "." {
                fixed.replace_range(..1, "$");
            } else if fixed.starts_with('.') {
                fixed.insert(0, '$');
            } else {
                fixed.insert_str(0, "$.");
            }
        }
        Path {
            path,
            fixed,
            is_legacy,
        }
    }
}

#[derive(Debug)]
pub struct RedisJSON {
    //FIXME: make private and expose array/object Values without requiring a path
    pub data: Value,
}

impl RedisJSON {
    pub fn parse_str(data: &str, format: Format) -> Result<Value, Error> {
        match format {
            Format::JSON => Ok(serde_json::from_str(data)?),
            Format::BSON => decode_document(&mut Cursor::new(data.as_bytes()))
                .map(|docs| {
                    let v = if !docs.is_empty() {
                        docs.iter()
                            .next()
                            .map_or_else(|| Value::Null, |(_, b)| b.clone().into())
                    } else {
                        Value::Null
                    };
                    Ok(v)
                })
                .unwrap_or_else(|e| Err(e.to_string().into())),
        }
    }

    pub fn from_str(data: &str, format: Format) -> Result<Self, Error> {
        let value = RedisJSON::parse_str(data, format)?;
        Ok(Self { data: value })
    }

    fn add_value(&mut self, path: &str, value: Value) -> Result<bool, Error> {
        let mut parsed_static_path = StaticPathParser::check(path)?;

        if parsed_static_path.valid != VisitStatus::Valid {
            return Err("Err: wrong static path".into());
        }
        if parsed_static_path.static_path_elements.len() < 2 {
            return Err("Err: path must end with object key to set".into());
        }

        if let StaticPathElement::ObjectKey(key) =
            parsed_static_path.static_path_elements.pop().unwrap()
        {
            if let StaticPathElement::Root = parsed_static_path.static_path_elements.last().unwrap()
            {
                // Adding to the root, can't use jsonpath_lib::replace_with
                let mut current_data = self.data.take();
                let res = if let Value::Object(ref mut map) = current_data {
                    if map.contains_key(&key) {
                        false
                    } else {
                        map.insert(key, value);
                        true
                    }
                } else {
                    false
                };
                self.data = current_data;
                Ok(res)
            } else {
                // Adding somewhere in existing object, use jsonpath_lib::replace_with
                let mut set = false;
                let mut selector = SelectorMut::default();
                if let Err(e) = selector.str_path(
                    &parsed_static_path
                        .static_path_elements
                        .iter()
                        .map(|e| e.to_string())
                        .collect::<Vec<String>>()
                        .join(""),
                ) {
                    return Err(e.into());
                }
                selector.value(&mut self.data);
                let mut updater = JsonValueUpdater::new(|mut ret| {
                    if let Value::Object(ref mut map) = ret {
                        if map.contains_key(&key) {
                            set = false;
                        } else {
                            map.insert(key.to_string(), value.clone());
                            set = true;
                        }
                    }
                    Some(ret)
                });
                selector.replace_with(&mut updater)?;
                Ok(set)
            }
        } else {
            Err("Err: path not an object".into())
        }
    }

    pub fn set_value(
        &mut self,
        data: &str,
        path: &str,
        option: &SetOptions,
        format: Format,
    ) -> Result<bool, Error> {
        let json: Value = RedisJSON::parse_str(data, format)?;
        if path == "$" {
            if SetOptions::NotExists == *option {
                Ok(false)
            } else {
                self.data = json;
                Ok(true)
            }
        } else {
            let mut replaced = false;
            if SetOptions::NotExists != *option {
                self.data = jsonpath_lib::replace_with(self.data.take(), path, |_v| {
                    replaced = true;
                    Some(json.clone())
                })?;
            }
            if replaced {
                Ok(true)
            } else if SetOptions::AlreadyExists != *option {
                self.add_value(path, json)
            } else {
                Ok(false)
            }
        }
    }

    pub fn delete_path(&mut self, path: &str) -> Result<usize, Error> {
        let mut deleted = 0;
        self.data = jsonpath_lib::replace_with(self.data.take(), path, |v| {
            if !v.is_null() {
                deleted += 1; // might delete more than a single value
            }
            None
        })?;
        Ok(deleted)
    }

    pub fn clear(&mut self, path: &str) -> Result<usize, Error> {
        let current_data = self.data.take();
        let mut cleared = 0;

        let clear_func = &mut |v| match v {
            Value::Object(mut obj) => {
                obj.clear();
                cleared += 1;
                Some(Value::from(obj))
            }
            Value::Array(mut arr) => {
                arr.clear();
                cleared += 1;
                Some(Value::from(arr))
            }
            _ => Some(v),
        };

        self.data = if path == "$" {
            clear_func(current_data).unwrap()
        } else {
            jsonpath_lib::replace_with(current_data, path, clear_func)?
        };
        Ok(cleared)
    }
    pub fn to_string(&self, path: &str, format: Format) -> Result<String, Error> {
        let results = self.get_first(path)?;
        Self::serialize(results, format)
    }

    pub fn serialize(results: &Value, format: Format) -> Result<String, Error> {
        let res = match format {
            Format::JSON => serde_json::to_string(results)?,
            Format::BSON => return Err("Soon to come...".into()), //results.into() as Bson,
        };
        Ok(res)
    }

<<<<<<< HEAD
    pub fn to_json(
        &self,
        mut paths: Vec<Path>,
        indent: Option<String>,
        newline: Option<String>,
        space: Option<String>,
        format: Format,
    ) -> Result<String, Error> {
        let temp_doc;
        let res = if paths.len() > 1 {
            let mut selector = jsonpath_lib::selector(&self.data);
            // TODO: Creating a temp doc here duplicates memory usage. This can be very memory inefficient.
            // A better way would be to create a doc of references to the original doc but no current support
            // in serde_json. I'm going for this implementation anyway because serde_json isn't supposed to be
            // memory efficient and we're using it anyway. See https://github.com/serde-rs/json/issues/635.
            temp_doc = Value::Object(paths.drain(..).fold(Map::new(), |mut acc, path| {
                let value = match selector(&path.fixed) {
                    Ok(s) => match s.first() {
                        Some(v) => v,
                        None => &Value::Null,
                    },
                    Err(_) => &Value::Null,
                };
                acc.insert(path.path, value.clone());
                acc
            }));
            &temp_doc
        } else {
            self.get_first(&paths[0].fixed)?
        };

        match format {
            Format::JSON => {
                let formatter = RedisJsonFormatter::new(indent, space, newline);

                let mut out = serde_json::Serializer::with_formatter(Vec::new(), formatter);
                res.serialize(&mut out).unwrap();
                Ok(String::from_utf8(out.into_inner()).unwrap())
            }
            Format::BSON => Err("Soon to come...".into()), //results.into() as Bson,
        }
    }

=======
>>>>>>> fd5889ba
    pub fn str_len(&self, path: &str) -> Result<usize, Error> {
        self.get_first(path)?
            .as_str()
            .ok_or_else(|| "ERR wrong type of path value".into())
            .map(|s| s.len())
    }

    pub fn arr_len(&self, path: &str) -> Result<usize, Error> {
        self.get_first(path)?
            .as_array()
            .ok_or_else(|| "ERR wrong type of path value".into())
            .map(|arr| arr.len())
    }

    pub fn obj_len(&self, path: &str) -> Result<usize, Error> {
        self.get_first(path)?
            .as_object()
            .ok_or_else(|| "ERR wrong type of path value".into())
            .map(|obj| obj.len())
    }

    pub fn obj_keys<'a>(&'a self, path: &'a str) -> Result<Vec<&'a String>, Error> {
        self.get_first(path)?
            .as_object()
            .ok_or_else(|| "ERR wrong type of path value".into())
            .map(|obj| obj.keys().collect())
    }

    pub fn arr_index(&self, path: &str, scalar: &str, start: i64, end: i64) -> Result<i64, Error> {
        if let Value::Array(arr) = self.get_first(path)? {
            // end=-1/0 means INFINITY to support backward with RedisJSON
            if arr.is_empty() || end < -1 {
                return Ok(-1);
            }
            let v: Value = serde_json::from_str(scalar)?;

            let len = arr.len() as i64;

            // Normalize start
            let start = if start < 0 {
                0.max(len + start)
            } else {
                // start >= 0
                start.min(len - 1)
            };

            // Normalize end
            let end = match end {
                0 => len,
                e if e < 0 => len + end,
                _ => end.min(len),
            };

            if end < start {
                // don't search at all
                return Ok(-1);
            }

            let slice = &arr[start as usize..end as usize];

            match slice.iter().position(|r| r == &v) {
                Some(i) => Ok((start as usize + i) as i64),
                None => Ok(-1),
            }
        } else {
            Ok(-1)
        }
    }

    pub fn get_type(&self, path: &str) -> Result<String, Error> {
        let s = RedisJSON::value_name(self.get_first(path)?);
        Ok(s.to_string())
    }

    pub fn value_name(value: &Value) -> &str {
        match value {
            Value::Null => "null",
            Value::Bool(_) => "boolean",
            Value::Number(n) => {
                if n.is_f64() {
                    "number"
                } else {
                    "integer"
                }
            }
            Value::String(_) => "string",
            Value::Array(_) => "array",
            Value::Object(_) => "object",
        }
    }

    pub fn get_type_and_size(data: &Value) -> (JSONType, libc::size_t) {
        match data {
            Value::Null => (JSONType::Null, 0),
            Value::Bool(_) => (JSONType::Bool, 0),
            Value::Number(n) => {
                if n.is_f64() {
                    (JSONType::Double, 0)
                } else {
                    (JSONType::Int, 0)
                }
            }
            Value::String(_) => (JSONType::String, 0),
            Value::Array(arr) => (JSONType::Array, arr.len()),
            Value::Object(map) => (JSONType::Object, map.len()),
        }
    }

    pub fn value_op<F, R, T>(&mut self, path: &str, mut op_fun: F, res_func: R) -> Result<T, Error>
    where
        F: FnMut(&mut Value) -> Result<Value, Error>,
        R: Fn(&Value) -> Result<T, Error>,
    {
        let mut errors = vec![];
        let mut result = None;

        // A wrapper function that is called by replace_with
        // calls op_fun and then res_func
        let mut collect_fun = |mut value: Value| {
            op_fun(&mut value)
                .and_then(|new_value| {
                    // after calling op_fun calling res_func
                    // to prepae the command result
                    res_func(&new_value).map(|res| {
                        result = Some(res);
                        new_value
                    })
                })
                .map_err(|e| {
                    errors.push(e);
                })
                .unwrap_or(value)
        };

        if path == "$" {
            // root needs special handling
            self.data = collect_fun(self.data.take());
        } else {
            match SelectorMut::new().str_path(path) {
                Ok(selector) => {
                    let mut updater = JsonValueUpdater::new(|v| Some(collect_fun(v)));
                    let replace_result = selector.value(&mut self.data).replace_with(&mut updater);

                    if let Err(e) = replace_result {
                        errors.push(e.into());
                    }
                }
                Err(e) => {
                    errors.push(e.into());
                }
            }
        };

        match errors.len() {
            0 => match result {
                Some(r) => Ok(r),
                None => Err(format!("Path '{}' does not exist", path).into()),
            },
            1 => Err(errors.remove(0)),
            _ => Err(errors.into_iter().map(|e| e.msg).collect::<String>().into()),
        }
    }

    pub fn get_memory<'a>(&'a self, path: &'a str) -> Result<usize, Error> {
        // TODO add better calculation, handle wrappers, internals and length
        let res = match self.get_first(path)? {
            Value::Null => 0,
            Value::Bool(v) => mem::size_of_val(v),
            Value::Number(v) => mem::size_of_val(v),
            Value::String(v) => mem::size_of_val(v),
            Value::Array(v) => mem::size_of_val(v),
            Value::Object(v) => mem::size_of_val(v),
        };
        Ok(res)
    }

    pub fn get_first<'a>(&'a self, path: &'a str) -> Result<&'a Value, Error> {
        let results = self.get_values(path)?;
        match results.first() {
            Some(s) => Ok(s),
            None => Err("ERR path does not exist".into()),
        }
    }

    pub fn get_values<'a>(&'a self, path: &'a str) -> Result<Vec<&'a Value>, Error> {
        let mut selector = Selector::new();
        selector.str_path(path)?;
        selector.value(&self.data);
        let results = selector.select()?;
        Ok(results)
    }
}

pub mod type_methods {
    use super::*;

    #[allow(non_snake_case, unused)]
    pub extern "C" fn rdb_load(rdb: *mut raw::RedisModuleIO, encver: c_int) -> *mut c_void {
        let json = match encver {
            0 => RedisJSON {
                data: backward::json_rdb_load(rdb),
            },
            2 => {
                let data = raw::load_string(rdb);
                // Backward support for modules that had AUX field for RediSarch
                // TODO remove in future versions
                if raw::load_unsigned(rdb) > 0 {
                    raw::load_string(rdb);
                    raw::load_string(rdb);
                }
                RedisJSON::from_str(&data, Format::JSON).unwrap()
            }
            3 => {
                let data = raw::load_string(rdb);
                RedisJSON::from_str(&data, Format::JSON).unwrap()
            }
            _ => panic!("Can't load old RedisJSON RDB"),
        };
        Box::into_raw(Box::new(json)) as *mut c_void
    }

    #[allow(non_snake_case, unused)]
    pub unsafe extern "C" fn free(value: *mut c_void) {
        let json = value as *mut RedisJSON;

        // Take ownership of the data from Redis (causing it to be dropped when we return)
        Box::from_raw(json);
    }

    #[allow(non_snake_case, unused)]
    pub unsafe extern "C" fn rdb_save(rdb: *mut raw::RedisModuleIO, value: *mut c_void) {
        let json = &*(value as *mut RedisJSON);
        raw::save_string(rdb, &json.data.to_string());
    }

    #[allow(non_snake_case, unused)]
    pub unsafe extern "C" fn aux_load(rdb: *mut raw::RedisModuleIO, encver: i32, when: i32) -> i32 {
        if (encver > REDIS_JSON_TYPE_VERSION) {
            return Status::Err as i32; // could not load rdb created with higher RedisJSON version!
        }

        // Backward support for modules that had AUX field for RediSarch
        // TODO remove in future versions
        if (encver == 2 && when == raw::Aux::Before as i32) {
            let map_size = raw::load_unsigned(rdb);
            for _ in 0..map_size {
                let index_name = raw::load_string(rdb);
                let fields_size = raw::load_unsigned(rdb);
                for _ in 0..fields_size {
                    let field_name = raw::load_string(rdb);
                    let path = raw::load_string(rdb);
                    // index::add_field(&index_name, &field_name, &path);
                }
            }
        }

        Status::Ok as i32
    }
}<|MERGE_RESOLUTION|>--- conflicted
+++ resolved
@@ -247,52 +247,6 @@
         Ok(res)
     }
 
-<<<<<<< HEAD
-    pub fn to_json(
-        &self,
-        mut paths: Vec<Path>,
-        indent: Option<String>,
-        newline: Option<String>,
-        space: Option<String>,
-        format: Format,
-    ) -> Result<String, Error> {
-        let temp_doc;
-        let res = if paths.len() > 1 {
-            let mut selector = jsonpath_lib::selector(&self.data);
-            // TODO: Creating a temp doc here duplicates memory usage. This can be very memory inefficient.
-            // A better way would be to create a doc of references to the original doc but no current support
-            // in serde_json. I'm going for this implementation anyway because serde_json isn't supposed to be
-            // memory efficient and we're using it anyway. See https://github.com/serde-rs/json/issues/635.
-            temp_doc = Value::Object(paths.drain(..).fold(Map::new(), |mut acc, path| {
-                let value = match selector(&path.fixed) {
-                    Ok(s) => match s.first() {
-                        Some(v) => v,
-                        None => &Value::Null,
-                    },
-                    Err(_) => &Value::Null,
-                };
-                acc.insert(path.path, value.clone());
-                acc
-            }));
-            &temp_doc
-        } else {
-            self.get_first(&paths[0].fixed)?
-        };
-
-        match format {
-            Format::JSON => {
-                let formatter = RedisJsonFormatter::new(indent, space, newline);
-
-                let mut out = serde_json::Serializer::with_formatter(Vec::new(), formatter);
-                res.serialize(&mut out).unwrap();
-                Ok(String::from_utf8(out.into_inner()).unwrap())
-            }
-            Format::BSON => Err("Soon to come...".into()), //results.into() as Bson,
-        }
-    }
-
-=======
->>>>>>> fd5889ba
     pub fn str_len(&self, path: &str) -> Result<usize, Error> {
         self.get_first(path)?
             .as_str()
