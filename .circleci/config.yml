version: 2.1

commands:

  early-returns:
    steps:
      - run:
          name: Early return if this is a docs build
          command: |
            if [[ $CIRCLE_BRANCH == *docs ]]; then
              echo "Identifies as documents PR, no testing required."
              circleci step halt
            fi
      - run:
          name: Early return if this branch should ignore CI
          command: |
            if [[ $CIRCLE_BRANCH == *noci ]]; then
              echo "Identifies as actively ignoring CI, no testing required."
              circleci step halt
            fi

  early-return-for-forked-pull-requests:
    description: >-
      If this build is from a fork, stop executing the current job and return success.
      This is useful to avoid steps that will fail due to missing credentials.
    steps:
      - run:
          name: Early return if this build is from a forked PR
          command: |
            if [[ -n "$CIRCLE_PR_NUMBER" ]]; then
              echo "Nothing to do for forked PRs, so marking this step successful"
              circleci step halt
            fi

  setup-executor:
    steps:
      - run:
          name: Setup executor
          command: |
            apt-get -qq update
            apt-get -q install -y git openssh-client curl ca-certificates make tar gzip
            bash <(curl -fsSL https://get.docker.com)
      - setup_remote_docker:
          version: 20.10.2
          docker_layer_caching: true

  setup-automation:
    steps:
      - run:
          name: Setup automation
          command: |
            git submodule update --init deps/readies
            ./deps/readies/bin/getpy3

  checkout-all:
    steps:
      - checkout
      - run:
          name: Checkout submodules
          command: git submodule update --init --recursive

  persist-artifacts:
    steps:
      - persist_to_workspace:
          root: bin/
          paths:
            - artifacts/snapshots/*.zip
            - artifacts/snapshots/*.tgz
            - artifacts/snapshots/*.tar
            - artifacts/*.zip
            - artifacts/*.tgz
            - artifacts/*.tar
      - run:
          name: Cleanup test log dir
          command: rm -f tests/pytest/logs/*.rdb
      - store_artifacts:
          path: tests/pytest/logs

  build-steps:
    parameters:
      build_params:
        type: string
        default: ""
      test_params:
        type: string
        default: ""
      redis_version:
        type: string
        default: "6"
      getredis_params:
        type: string
        default: ""
    steps:
      - checkout-all
      - run:
          name: Setup automation and install dependencies
          command: |
            ./deps/readies/bin/getpy3
            python3 -m pip list -v
            ./system-setup.py
            python3 -m pip list -v
            source $HOME/.cargo/env
            rustc --version
            cargo --version
            rustup --version
      - run:
          name: Install Redis
          command: |
            bash -l -c "./deps/readies/bin/getredis -v <<parameters.redis_version>> --force <<parameters.getredis_params>>"
            redis-server --version
      - restore_cache:
          keys:
            - v3-dependencies-{{ arch }}-{{ checksum "Cargo.lock" }}
      - run:
          name: Check formatting
          command: bash -l -c "make lint"
      - run:
          name: Build debug
          command: bash -l -c "make build DEBUG=1 <<parameters.build_params>>"
      - run:
          name: Build release
          command: bash -l -c "make build pack <<parameters.build_params>>"
      - save_cache:
          key: v3-dependencies-{{ arch }}-{{ checksum "Cargo.lock" }}
          paths:
            - "~/.cargo"
            - "./target"

  test-steps:
    steps:
      - checkout-all
      - run:
          name: Run all tests
          command: bash -l -c "make pytest"
      - save_cache:
          key: v2-dependencies-{{ arch }}-{{ checksum "Cargo.lock" }}
          paths:
            - "~/.cargo"
            - "./target"
      - persist-artifacts

  platforms-build-steps:
    parameters:
      platform:
        type: string
    steps:
      - early-returns
      - setup-executor
      - checkout-all
      - setup-automation
      - run:
          name: Build for platform
          command: |
            cd build/platforms
            make build OSNICK=<<parameters.platform>> VERSION=$CIRCLE_TAG BRANCH=$CIRCLE_BRANCH ARTIFACTS=1 TEST=1 SHOW=1
      - early-return-for-forked-pull-requests
      - run:
          name: Build for platform (publish)
          command: |
            docker login -u redisfab -p $DOCKER_REDISFAB_PWD
            cd build/platforms
            make publish OSNICK=<<parameters.platform>> VERSION=$CIRCLE_TAG BRANCH=$CIRCLE_BRANCH OFFICIAL=0 SHOW=1 VERBOSE=1
      - persist-artifacts

  benchmark-steps:
    parameters:
      github_actor:
        type: string
        default: $CIRCLE_USERNAME
      module_path:
        type: string
        default: ../../target/release/rejson.so
    steps:
      - run:
          name: Install remote benchmark tool dependencies
          command: |
            VERSION=0.14.8 ./deps/readies/bin/getterraform
      - run:
          name: Install remote benchmark python dependencies
          command: python3 -m pip install -r ./tests/benchmarks/requirements.txt
      - run:
          name: Run CI benchmarks on aws
          timeout: 60m
          no_output_timeout: 30m
          command: |
            cd ./tests/benchmarks
            export AWS_ACCESS_KEY_ID=$PERFORMANCE_EC2_ACCESS_KEY
            export AWS_SECRET_ACCESS_KEY=$PERFORMANCE_EC2_SECRET_KEY
            export AWS_DEFAULT_REGION=$PERFORMANCE_EC2_REGION
            export EC2_PRIVATE_PEM=$PERFORMANCE_EC2_PRIVATE_PEM

            redisbench-admin run-remote \
              --required-module ReJSON \
              --module_path << parameters.module_path >> \
              --github_actor << parameters.github_actor >> \
              --github_repo $CIRCLE_PROJECT_REPONAME \
              --github_org $CIRCLE_PROJECT_USERNAME \
              --github_sha $CIRCLE_SHA1 \
              --github_branch $CIRCLE_BRANCH \
              --upload_results_s3 \
              --triggering_env circleci \
              --push_results_redistimeseries

jobs:
  build:
    docker:
      - image: redisfab/rmbuilder:6.2.1-x64-buster
    steps:
      - build-steps
      - test-steps

  platforms-build:
    parameters:
      platform:
        type: string
    docker:
      - image: debian:buster
    steps:
      - platforms-build-steps:
          platform: <<parameters.platform>>

  build-macos:
    macos:
      xcode: 11.6.0
    steps:
      - build-steps
      - test-steps

  deploy-artifacts:
    parameters:
      location:
        type: string
        default: ""
    docker:
      - image: redisfab/rmbuilder:6.2.1-x64-buster
    steps:
      - early-returns
      - early-return-for-forked-pull-requests
      - attach_workspace:
          at: workspace
      - run:
          name: Deploy to S3
          command: |
            cd "workspace/artifacts/<<parameters.location>>"
            du -ah --apparent-size *
            if [[ -z <<parameters.location>> ]]; then
                path="/"
            else
                path="<<parameters.location>>/"
            fi
            for f in `ls *.zip *.tgz`; do
              aws s3 cp $f s3://redismodules/$PACKAGE_NAME/$path --acl public-read
            done

  release-automation:
    docker:
      - image: redisfab/rmbuilder:6.2.1-x64-buster
    steps:
      - checkout
      - setup-automation
      - run:
          name: Run QA Automation
          command: MODULE_VERSION=$CIRCLE_TAG VERBOSE=1 TEST=release ./tests/qa/run

  nightly-automation:
    docker:
      - image: redisfab/rmbuilder:6.2.1-x64-buster
    steps:
      - checkout
      - setup-automation
      - run:
          name: Run QA Automation
          command: MODULE_VERSION=$CIRCLE_BRANCH VERBOSE=1 TEST=nightly QUICK=1 ./tests/qa/run

  performance-automation:
    docker:
      - image: redisfab/rmbuilder:6.2.1-x64-bionic
    steps:
      - build-steps
      - benchmark-steps

on-any-branch: &on-any-branch
  filters:
    branches:
      only: /.*/
    tags:
      only: /.*/

never: &never
  filters:
    branches:
      ignore: /.*/
    tags:
      ignore: /.*/

on-master: &on-master
  filters:
    branches:
      only: master
    tags:
      ignore: /.*/

on-integ-branch: &on-integ-branch
  filters:
    branches:
      only:
        - master
        - /^\d+\.\d+.*$/
        - /^feature-.*$/
    tags:
      ignore: /.*/

not-on-integ-branch: &not-on-integ-branch
  filters:
    branches:
      ignore:
        - master
        - /^\d+\.\d+.*$/
        - /^feature-.*$/
    tags:
      ignore: /.*/

on-version-tags: &on-version-tags
  filters:
    branches:
      ignore: /.*/
    tags:
      only: /^v[0-9].*/

on-integ-and-version-tags: &on-integ-and-version-tags
  filters:
    branches:
      only:
        - master
        - /^\d+\.\d+.*$/
        - /^feature-.*$/
    tags:
      only: /^v[0-9].*/


workflows:
  version: 2
  default-flow:
    jobs:
      - build:
          <<: *not-on-integ-branch
      - platforms-build:
          context: common
          <<: *on-integ-and-version-tags
          matrix:
            parameters:
<<<<<<< HEAD
              platform: [ focal, bionic, xenial, centos7, buster ]
=======
              platform: [focal, bionic, xenial, centos7, buster]
>>>>>>> b80f6d14
      - build-macos:
          <<: *on-integ-and-version-tags
      - deploy-artifacts:
          name: deploy_snapshot
          location: snapshots
          context: common
          <<: *on-integ-branch
          requires:
            - platforms-build
      - deploy-artifacts:
          name: deploy_release
          context: common
          <<: *on-version-tags
          requires:
            - platforms-build
      - release-automation:
          <<: *on-version-tags
          requires:
            - deploy_release
      - performance-automation:
          <<: *on-integ-and-version-tags
          context: common

  nightly:
    triggers:
      - schedule:
          cron: "07 20 * * *"
          filters:
            branches:
              only:
                - master
                - /^feature-.*$/
    jobs:
      - nightly-automation
      - performance-automation:
          context: common<|MERGE_RESOLUTION|>--- conflicted
+++ resolved
@@ -349,11 +349,7 @@
           <<: *on-integ-and-version-tags
           matrix:
             parameters:
-<<<<<<< HEAD
-              platform: [ focal, bionic, xenial, centos7, buster ]
-=======
               platform: [focal, bionic, xenial, centos7, buster]
->>>>>>> b80f6d14
       - build-macos:
           <<: *on-integ-and-version-tags
       - deploy-artifacts:
